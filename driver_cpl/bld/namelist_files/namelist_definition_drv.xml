--- conflicted
+++ resolved
@@ -106,7 +106,6 @@
 If CCSM_BGC is set to 'CO2_DMSA', then flds_co2_dmsa will be set to .true.
 </entry>
 
-<<<<<<< HEAD
 <entry
 id="flds_bgc"
 type="logical"
@@ -120,8 +119,6 @@
 If ACME_BGC is set to 'TRUE', then flds_bgc will be set to .true.
 </entry>
 
-<entry
-=======
 <entry 
 id="flds_wiso"
 type="logical" 
@@ -131,7 +128,6 @@
 </entry>
 
 <entry 
->>>>>>> 8b32dc33
 id="glc_nec"
 type="integer"
 category="seq_flds"
