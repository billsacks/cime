--- conflicted
+++ resolved
@@ -1,9 +1,8 @@
 #!/bin/bash
 {{ batchdirectives }}
 
-# Query run directory 
+# Query run directory
 rundir=`./xmlquery --value RUNDIR`
-<<<<<<< HEAD
 echo "Run directory is $rundir"
 
 # Query it is a restart or not
@@ -46,40 +45,4 @@
   mv -f out.sfc.tile4.nc INPUT/sfc_data.tile4.nc
   mv -f out.sfc.tile5.nc INPUT/sfc_data.tile5.nc
   mv -f out.sfc.tile6.nc INPUT/sfc_data.tile6.nc
-fi
-=======
-echo "run dir is $rundir"
-cd $rundir
-
-# Link namelist file
-ln -sf config.nml fort.41
-
-# Query build directory
-blddir="$rundir/../bld"
-
-# Set environment variables
-export LD_LIBRARY_PATH=$NCEP_LIBS/lib:$NCEP_LIBS/lib64:$LD_LIBRARY_PATH
-
-# Copy executable to build directory
-cp $NCEP_LIBS/bin/chgres_cube.exe $blddir/.
-
-# Run chgres
-runcmd='{{ mpirun }}'
-mpirun=`echo $runcmd | awk '{print $1}'`
-eval "$mpirun $blddir/chgres_cube.exe"
-
-# Move output files to input directory
-mv -f gfs_ctrl.nc INPUT/.
-mv -f out.atm.tile1.nc INPUT/gfs_data.tile1.nc
-mv -f out.atm.tile2.nc INPUT/gfs_data.tile2.nc
-mv -f out.atm.tile3.nc INPUT/gfs_data.tile3.nc
-mv -f out.atm.tile4.nc INPUT/gfs_data.tile4.nc
-mv -f out.atm.tile5.nc INPUT/gfs_data.tile5.nc
-mv -f out.atm.tile6.nc INPUT/gfs_data.tile6.nc
-mv -f out.sfc.tile1.nc INPUT/sfc_data.tile1.nc
-mv -f out.sfc.tile2.nc INPUT/sfc_data.tile2.nc
-mv -f out.sfc.tile3.nc INPUT/sfc_data.tile3.nc
-mv -f out.sfc.tile4.nc INPUT/sfc_data.tile4.nc
-mv -f out.sfc.tile5.nc INPUT/sfc_data.tile5.nc
-mv -f out.sfc.tile6.nc INPUT/sfc_data.tile6.nc
->>>>>>> c4c42209
+fi