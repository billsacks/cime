<?xml version="1.0"?>

<<<<<<< HEAD
<?xml version="1.0"?>
=======
  <gridmaps>
    <!-- ======================================================== -->
    <!--- river to land and land to river mapping files    -->
    <!-- ======================================================== -->

    <gridmap lnd_grid="360x720cru" rof_grid="r01">
      <map name="LND2ROF_FMAPNAME">lnd/clm2/mappingdata/maps/0.1x0.1/map_360x720_nomask_to_0.1x0.1_nomask_aave_da_c130107.nc</map>
      <map name="ROF2LND_FMAPNAME">lnd/clm2/mappingdata/maps/360x720/map_0.1x0.1_nomask_to_360x720_nomask_aave_da_c130104.nc</map>
    </gridmap>

    <gridmap lnd_grid="1.9x2.5" rof_grid="r01">
      <map name="LND2ROF_FMAPNAME">lnd/clm2/mappingdata/maps/0.1x0.1/map_1.9x2.5_nomask_to_0.1x0.1_nomask_aave_da_c120709.nc</map>
      <map name="ROF2LND_FMAPNAME">lnd/clm2/mappingdata/maps/1.9x2.5/map_0.1x0.1_nomask_to_1.9x2.5_nomask_aave_da_c120709.nc</map>
    </gridmap>

    <gridmap lnd_grid="ne30pg3" rof_grid="r05">
      <map name="LND2ROF_FMAPNAME">lnd/clm2/mappingdata/maps/ne30pg3/map_ne30pg3_to_0.5x0.5_nomask_aave_da_c180515.nc</map>
      <map name="ROF2LND_FMAPNAME">lnd/clm2/mappingdata/maps/ne30pg3/map_0.5x0.5_nomask_to_ne30pg3_aave_da_c180515.nc</map>
    </gridmap>

    <gridmap lnd_grid="ne120np4" rof_grid="r01">
      <map name="LND2ROF_FMAPNAME">lnd/clm2/mappingdata/maps/0.1x0.1/map_ne120np4_nomask_to_0.1x0.1_nomask_aave_da_c120711.nc</map>
      <map name="ROF2LND_FMAPNAME">lnd/clm2/mappingdata/maps/ne120np4/map_0.1x0.1_nomask_to_ne120np4_nomask_aave_da_c120706.nc</map>
    </gridmap>

    <gridmap lnd_grid="ne240np4" rof_grid="r01">
      <map name="LND2ROF_FMAPNAME">lnd/clm2/mappingdata/maps/0.1x0.1/map_ne240np4_nomask_to_0.1x0.1_nomask_aave_da_c120711.nc</map>
      <map name="ROF2LND_FMAPNAME">lnd/clm2/mappingdata/maps/ne240np4/map_0.1x0.1_nomask_to_ne240np4_nomask_aave_da_c120706.nc</map>
    </gridmap>

    <gridmap lnd_grid="ne0np4CONUS.ne30x8" rof_grid="r05">
      <map name="LND2ROF_FMAPNAME">cpl/gridmaps/ne0np4CONUS.ne30x8/map_ne0CONUSne30x8_TO_0.5x0.5_nomask_aave.190227.nc</map>
      <map name="ROF2LND_FMAPNAME">cpl/gridmaps/ne0np4CONUS.ne30x8/map_0.5x0.5_nomask_TO_ne0CONUSne30x8_aave.190227.nc</map>
    </gridmap>

    <gridmap lnd_grid="360x720cru" rof_grid="r05">
      <map name="LND2ROF_FMAPNAME">lnd/clm2/mappingdata/maps/0.5x0.5/map_360x720_nomask_to_0.5x0.5_nomask_aave_da_c130103.nc</map>
      <map name="ROF2LND_FMAPNAME">lnd/clm2/mappingdata/maps/360x720/map_0.5x0.5_nomask_to_360x720_nomask_aave_da_c120830.nc</map>
    </gridmap>

    <gridmap lnd_grid="ne16np4" rof_grid="r05">
      <map name="LND2ROF_FMAPNAME">lnd/clm2/mappingdata/maps/ne16np4/map_ne16np4_nomask_to_0.5x0.5_nomask_aave_da_c110922.nc</map>
      <map name="ROF2LND_FMAPNAME">lnd/clm2/mappingdata/maps/ne16np4/map_0.5x0.5_nomask_to_ne16np4_nomask_aave_da_c110922.nc</map>
    </gridmap>

    <gridmap lnd_grid="ne30np4" rof_grid="r05">
      <map name="LND2ROF_FMAPNAME">lnd/clm2/mappingdata/maps/ne30np4/map_ne30np4_to_0.5x0.5rtm_aave_da_110320.nc</map>
      <map name="ROF2LND_FMAPNAME">lnd/clm2/mappingdata/maps/ne30np4/map_0.5x0.5_nomask_to_ne30np4_nomask_aave_da_c121019.nc</map>
    </gridmap>

    <gridmap lnd_grid="ne60np4" rof_grid="r05">
      <map name="LND2ROF_FMAPNAME">lnd/clm2/mappingdata/maps/ne60np4/map_ne60np4_nomask_to_0.5x0.5_nomask_aave_da_c110922.nc</map>
      <map name="ROF2LND_FMAPNAME">lnd/clm2/mappingdata/maps/ne60np4/map_0.5x0.5_nomask_to_ne60np4_nomask_aave_da_c110922.nc</map>
    </gridmap>

    <gridmap lnd_grid="ne120np4" rof_grid="r05">
      <map name="LND2ROF_FMAPNAME">lnd/clm2/mappingdata/maps/ne120np4/map_ne120np4_to_0.5x0.5rtm_aave_da_110320.nc</map>
      <map name="ROF2LND_FMAPNAME">lnd/clm2/mappingdata/maps/ne120np4/map_0.5x0.5_nomask_to_ne120np4_nomask_aave_da_c121019.nc</map>
    </gridmap>

    <gridmap lnd_grid="ne240np4" rof_grid="r05">
      <map name="LND2ROF_FMAPNAME">lnd/clm2/mappingdata/maps/ne240np4/map_ne240np4_nomask_to_0.5x0.5_nomask_aave_da_c110922.nc</map>
      <map name="ROF2LND_FMAPNAME">lnd/clm2/mappingdata/maps/ne240np4/map_0.5x0.5_nomask_to_ne240np4_nomask_aave_da_c121019.nc</map>
    </gridmap>

    <gridmap lnd_grid="0.23x0.31" rof_grid="r05">
      <map name="LND2ROF_FMAPNAME">lnd/clm2/mappingdata/maps/0.23x0.31/map_0.23x0.31_nomask_to_0.5x0.5_nomask_aave_da_c110920.nc</map>
      <map name="ROF2LND_FMAPNAME">lnd/clm2/mappingdata/maps/0.23x0.31/map_0.5x0.5_nomask_to_0.23x0.31_nomask_aave_da_c110920.nc</map>
    </gridmap>

    <gridmap lnd_grid="0.47x0.63" rof_grid="r05">
      <map name="LND2ROF_FMAPNAME">lnd/clm2/mappingdata/maps/0.47x0.63/map_0.47x0.63_nomask_to_0.5x0.5_nomask_aave_da_c120306.nc</map>
      <map name="ROF2LND_FMAPNAME">lnd/clm2/mappingdata/maps/0.47x0.63/map_0.5x0.5_nomask_to_0.47x0.63_nomask_aave_da_c120306.nc</map>
    </gridmap>

    <gridmap lnd_grid="0.9x1.25" rof_grid="r05">
      <map name="LND2ROF_FMAPNAME">lnd/clm2/mappingdata/maps/0.9x1.25/map_0.9x1.25_nomask_to_0.5x0.5_nomask_aave_da_c120522.nc</map>
      <map name="ROF2LND_FMAPNAME">lnd/clm2/mappingdata/maps/0.9x1.25/map_0.5x0.5_nomask_to_0.9x1.25_nomask_aave_da_c121019.nc</map>
    </gridmap>

    <gridmap lnd_grid="1.9x2.5" rof_grid="r05">
      <map name="LND2ROF_FMAPNAME">lnd/clm2/mappingdata/maps/1.9x2.5/map_1.9x2.5_nomask_to_0.5x0.5_nomask_aave_da_c120522.nc</map>
      <map name="ROF2LND_FMAPNAME">lnd/clm2/mappingdata/maps/1.9x2.5/map_0.5x0.5_nomask_to_1.9x2.5_nomask_aave_da_c120709.nc</map>
    </gridmap>

    <gridmap lnd_grid="2.5x3.33" rof_grid="r05">
      <map name="LND2ROF_FMAPNAME">lnd/clm2/mappingdata/maps/2.5x3.33/map_2.5x3.33_nomask_to_0.5x0.5_nomask_aave_da_c110823.nc</map>
      <map name="ROF2LND_FMAPNAME">lnd/clm2/mappingdata/maps/2.5x3.33/map_0.5x0.5_nomask_to_2.5x3.33_nomask_aave_da_c110823.nc</map>
    </gridmap>

    <gridmap lnd_grid="10x15" rof_grid="r05">
      <map name="LND2ROF_FMAPNAME">lnd/clm2/mappingdata/maps/10x15/map_10x15_to_0.5x0.5rtm_aave_da_110307.nc</map>
      <map name="ROF2LND_FMAPNAME">lnd/clm2/mappingdata/maps/10x15/map_0.5x0.5_nomask_to_10x15_nomask_aave_da_c121019.nc</map>
    </gridmap>

    <gridmap lnd_grid="4x5" rof_grid="r05">
      <map name="LND2ROF_FMAPNAME">lnd/clm2/mappingdata/maps/4x5/map_4x5_nomask_to_0.5x0.5_nomask_aave_da_c110822.nc</map>
      <map name="ROF2LND_FMAPNAME">lnd/clm2/mappingdata/maps/4x5/map_0.5x0.5_nomask_to_4x5_nomask_aave_da_c110822.nc</map>
    </gridmap>

    <gridmap lnd_grid="T341" rof_grid="r05">
      <map name="LND2ROF_FMAPNAME">lnd/clm2/mappingdata/maps/512x1024/map_512x1024_nomask_to_0.5x0.5_nomask_aave_da_c110920.nc</map>
      <map name="ROF2LND_FMAPNAME">lnd/clm2/mappingdata/maps/512x1024/map_0.5x0.5_nomask_to_512x1024_nomask_aave_da_c110920.nc</map>
    </gridmap>

    <gridmap lnd_grid="T85" rof_grid="r05">
      <map name="LND2ROF_FMAPNAME">lnd/clm2/mappingdata/maps/128x256/map_128x256_nomask_to_0.5x0.5_nomask_aave_da_c110920.nc</map>
      <map name="ROF2LND_FMAPNAME">lnd/clm2/mappingdata/maps/128x256/map_0.5x0.5_nomask_to_128x256_nomask_aave_da_c110920.nc</map>
    </gridmap>

    <gridmap lnd_grid="T42" rof_grid="r05">
      <map name="LND2ROF_FMAPNAME">lnd/clm2/mappingdata/maps/64x128/map_64x128_nomask_to_0.5x0.5_nomask_aave_da_c110920.nc</map>
      <map name="ROF2LND_FMAPNAME">lnd/clm2/mappingdata/maps/64x128/map_0.5x0.5_nomask_to_64x128_nomask_aave_da_c110920.nc</map>
    </gridmap>

    <gridmap lnd_grid="T31" rof_grid="r05">
      <map name="LND2ROF_FMAPNAME">lnd/clm2/mappingdata/maps/48x96/map_48x96_nomask_to_0.5x0.5_nomask_aave_da_c110822.nc</map>
      <map name="ROF2LND_FMAPNAME">lnd/clm2/mappingdata/maps/48x96/map_0.5x0.5_nomask_to_48x96_nomask_aave_da_c110822.nc</map>
    </gridmap>

    <!-- ======================================================== -->
    <!--- river to ocn area overlap -->
    <!-- ======================================================== -->

    <gridmap rof_grid="r05" ocn_grid="gx1v6" >
      <map name="ROF2OCN_FMAPNAME">cpl/cpl6/map_r05_TO_g16_aave.120920.nc</map>
    </gridmap>

    <gridmap rof_grid="r05" ocn_grid="gx1v7" >
      <map name="ROF2OCN_FMAPNAME">cpl/gridmaps/r05/map_r05_TO_gx1v7_aave.161012.nc</map>
    </gridmap>

    <gridmap rof_grid="rx1" ocn_grid="gx3v7" >
      <map name="ROF2OCN_LIQ_RMAPNAME">cpl/gridmaps/rx1/map_rx1_to_gx3v7_nnsm_e1000r500_180430.nc</map>
      <map name="ROF2OCN_ICE_RMAPNAME">cpl/gridmaps/rx1/map_rx1_to_gx3v7_nnsm_e1000r500_180430.nc</map>
    </gridmap>
    <gridmap rof_grid="rx1" ocn_grid="gx1v6" >
      <map name="ROF2OCN_LIQ_RMAPNAME">cpl/gridmaps/rx1/map_rx1_to_gx1v6_nn_open_ocean_nnsm_e1000r300_marginal_sea_170503.nc</map>
      <map name="ROF2OCN_ICE_RMAPNAME">cpl/gridmaps/rx1/map_rx1_to_gx1v6_nnsm_e1000r300_170503.nc</map>
    </gridmap>
    <gridmap rof_grid="rx1" ocn_grid="gx1v7" >
      <map name="ROF2OCN_LIQ_RMAPNAME">cpl/gridmaps/rx1/map_rx1_to_gx1v7_nn_open_ocean_nnsm_e1000r300_marginal_sea_170413.nc</map>
      <map name="ROF2OCN_ICE_RMAPNAME">cpl/gridmaps/rx1/map_rx1_to_gx1v7_nnsm_e1000r300_170413.nc</map>
    </gridmap>
    <gridmap rof_grid="rx1" ocn_grid="tx1v1" >
      <map name="ROF2OCN_LIQ_RMAPNAME">cpl/gridmaps/rx1/map_rx1_to_tx1v1_e1000r300_161214.nc</map>
      <map name="ROF2OCN_ICE_RMAPNAME">cpl/gridmaps/rx1/map_rx1_to_tx1v1_e1000r300_161214.nc</map>
    </gridmap>
    <gridmap rof_grid="rx1" ocn_grid="tx0.66v1" >
      <map name="ROF2OCN_LIQ_RMAPNAME">cpl/gridmaps/rx1/map_rx1_to_tx0.66v1_nnsm_e1000r300_180604.nc</map>
      <map name="ROF2OCN_ICE_RMAPNAME">cpl/gridmaps/rx1/map_rx1_to_tx0.66v1_nnsm_e1000r300_180604.nc</map>
    </gridmap>
    <gridmap rof_grid="rx1" ocn_grid="tx0.1v2" >
      <map name="ROF2OCN_LIQ_RMAPNAME">cpl/cpl6/map_rx1_to_tx0.1v2_e1000r200_090624.nc</map>
      <map name="ROF2OCN_ICE_RMAPNAME">cpl/cpl6/map_rx1_to_tx0.1v2_e1000r200_090624.nc</map>
    </gridmap>
    <gridmap rof_grid="rx1" ocn_grid="tx0.1v3" >
      <map name="ROF2OCN_LIQ_RMAPNAME">cpl/cpl6/map_rx1_to_tx0.1v3_nnsm_e1000r200_170914.nc</map>
      <map name="ROF2OCN_ICE_RMAPNAME">cpl/cpl6/map_rx1_to_tx0.1v3_nnsm_e1000r200_170914.nc</map>
    </gridmap>
    <gridmap rof_grid="rx1" ocn_grid="oQU120" >
      <map name="ROF2OCN_LIQ_RMAPNAME">cpl/gridmaps/rx1/map_rx1_to_oQU120_nn.160527.nc</map>
      <map name="ROF2OCN_ICE_RMAPNAME">cpl/gridmaps/rx1/map_rx1_to_oQU120_nn.160527.nc</map>
    </gridmap>

    <gridmap rof_grid="r05" ocn_grid="gx3v7" >
      <map name="ROF2OCN_LIQ_RMAPNAME">cpl/gridmaps/r05/map_r05_to_gx3v7_nnsm_e1000r500_180430.nc</map>
      <map name="ROF2OCN_ICE_RMAPNAME">cpl/gridmaps/r05/map_r05_to_gx3v7_nnsm_e1000r500_180430.nc</map>
    </gridmap>
    <gridmap rof_grid="r05" ocn_grid="gx1v6" >
      <map name="ROF2OCN_LIQ_RMAPNAME">cpl/gridmaps/r05/map_r05_to_gx1v6_nn_open_ocean_nnsm_e1000r300_marginal_sea_170503.nc</map>
      <map name="ROF2OCN_ICE_RMAPNAME">cpl/gridmaps/r05/map_r05_to_gx1v6_nnsm_e1000r300_170503.nc</map>
    </gridmap>
    <gridmap rof_grid="r05" ocn_grid="gx1v7" >
      <map name="ROF2OCN_LIQ_RMAPNAME">cpl/gridmaps/r05/map_r05_to_gx1v7_nn_open_ocean_nnsm_e1000r300_marginal_sea_170413.nc</map>
      <map name="ROF2OCN_ICE_RMAPNAME">cpl/gridmaps/r05/map_r05_to_gx1v7_nnsm_e1000r300_170413.nc</map>
    </gridmap>
    <gridmap rof_grid="r05" ocn_grid="tx1v1" >
      <map name="ROF2OCN_LIQ_RMAPNAME">cpl/gridmaps/r05/map_r05_to_tx1v1_e1000r500_161214.nc</map>
      <map name="ROF2OCN_ICE_RMAPNAME">cpl/gridmaps/r05/map_r05_to_tx1v1_e1000r500_161214.nc</map>
    </gridmap>
    <gridmap rof_grid="r05" ocn_grid="tx0.1v2" >
      <map name="ROF2OCN_LIQ_RMAPNAME">cpl/cpl6/map_r05_to_tx0.1v2_r500e1000_080620.nc</map>
      <map name="ROF2OCN_ICE_RMAPNAME">cpl/cpl6/map_r05_to_tx0.1v2_r500e1000_080620.nc</map>
    </gridmap>

    <gridmap rof_grid="r01" ocn_grid="gx1v6" >
      <map name="ROF2OCN_LIQ_RMAPNAME">cpl/cpl6/map_r01_to_gx1v6_120711.nc</map>
      <map name="ROF2OCN_ICE_RMAPNAME">cpl/cpl6/map_r01_to_gx1v6_120711.nc</map>
    </gridmap>

    <gridmap rof_grid="JRA025" ocn_grid="gx1v7" >
      <map name="ROF2OCN_LIQ_RMAPNAME">cpl/gridmaps/rJRA025/map_JRA025m_to_gx1v7_nn_open_ocean_nnsm_e1000r300_marginal_sea_170801.nc</map>
      <map name="ROF2OCN_ICE_RMAPNAME">cpl/gridmaps/rJRA025/map_JRA025m_to_gx1v7_e1000r300_170801.nc</map>
    </gridmap>
    <gridmap rof_grid="JRA025" ocn_grid="tx0.1v2" >
      <map name="ROF2OCN_LIQ_RMAPNAME">cpl/gridmaps/rJRA025/map_JRA025m_to_tx0.1v2_e333r100_170619.nc</map>
      <map name="ROF2OCN_ICE_RMAPNAME">cpl/gridmaps/rJRA025/map_JRA025m_to_tx0.1v2_e333r100_170619.nc</map>
    </gridmap>
    <gridmap rof_grid="JRA025" ocn_grid="tx0.1v3" >
      <map name="ROF2OCN_LIQ_RMAPNAME">cpl/gridmaps/rJRA025/map_JRA025m_to_tx0.1v3_e333r100_170830.nc</map>
      <map name="ROF2OCN_ICE_RMAPNAME">cpl/gridmaps/rJRA025/map_JRA025m_to_tx0.1v3_e333r100_170830.nc</map>
    </gridmap>

    <!-- ======================================================== -->
    <!-- gridS: lnd to glc and glc to lnd mapping                 -->
    <!--                                                          -->
    <!-- Note that we use aave maps for GLC2LND_SMAPNAME, because -->
    <!-- glc is typically much higher resolution than lnd, which  -->
    <!-- means that area-conservative remapping is preferable.    -->
    <!-- ======================================================== -->

    <!-- ====================  -->
    <!-- GLC: gland4           -->
    <!-- ====================  -->

    <gridmap lnd_grid="0.47x0.63" glc_grid="gland4" >
      <map name="LND2GLC_FMAPNAME">cpl/gridmaps/fv0.47x0.63/map_fv0.47x0.63_TO_gland4km_aave.171105.nc</map>
      <map name="LND2GLC_SMAPNAME">cpl/gridmaps/fv0.47x0.63/map_fv0.47x0.63_TO_gland4km_blin.171105.nc</map>
      <map name="GLC2LND_FMAPNAME">cpl/gridmaps/gland4km/map_gland4km_TO_fv0.47x0.63_aave.171105.nc</map>
      <map name="GLC2LND_SMAPNAME">cpl/gridmaps/gland4km/map_gland4km_TO_fv0.47x0.63_aave.171105.nc</map>
    </gridmap>

    <gridmap lnd_grid="0.9x1.25" glc_grid="gland4" >
      <map name="LND2GLC_FMAPNAME">cpl/gridmaps/fv0.9x1.25/map_fv0.9x1.25_TO_gland4km_aave.170429.nc</map>
      <map name="LND2GLC_SMAPNAME">cpl/gridmaps/fv0.9x1.25/map_fv0.9x1.25_TO_gland4km_blin.170429.nc</map>
      <map name="GLC2LND_FMAPNAME">cpl/gridmaps/gland4km/map_gland4km_TO_fv0.9x1.25_aave.170429.nc</map>
      <map name="GLC2LND_SMAPNAME">cpl/gridmaps/gland4km/map_gland4km_TO_fv0.9x1.25_aave.170429.nc</map>
    </gridmap>

    <gridmap lnd_grid="1.9x2.5" glc_grid="gland4" >
      <map name="LND2GLC_FMAPNAME">cpl/gridmaps/fv1.9x2.5/map_fv1.9x2.5_TO_gland4km_aave.170429.nc</map>
      <map name="LND2GLC_SMAPNAME">cpl/gridmaps/fv1.9x2.5/map_fv1.9x2.5_TO_gland4km_blin.170429.nc</map>
      <map name="GLC2LND_FMAPNAME">cpl/gridmaps/gland4km/map_gland4km_TO_fv1.9x2.5_aave.170429.nc</map>
      <map name="GLC2LND_SMAPNAME">cpl/gridmaps/gland4km/map_gland4km_TO_fv1.9x2.5_aave.170429.nc</map>
    </gridmap>

    <gridmap lnd_grid="T31" glc_grid="gland4" >
      <map name="LND2GLC_FMAPNAME">cpl/gridmaps/T31/map_T31_TO_gland4km_aave.170429.nc</map>
      <map name="LND2GLC_SMAPNAME">cpl/gridmaps/T31/map_T31_TO_gland4km_blin.170429.nc</map>
      <map name="GLC2LND_FMAPNAME">cpl/gridmaps/gland4km/map_gland4km_TO_T31_aave.170429.nc</map>
      <map name="GLC2LND_SMAPNAME">cpl/gridmaps/gland4km/map_gland4km_TO_T31_aave.170429.nc</map>
    </gridmap>

    <gridmap lnd_grid="360x720cru" glc_grid="gland4" >
      <map name="LND2GLC_FMAPNAME">cpl/gridmaps/360x720/map_360x720_TO_gland4km_aave.170429.nc</map>
      <map name="LND2GLC_SMAPNAME">cpl/gridmaps/360x720/map_360x720_TO_gland4km_blin.170429.nc</map>
      <map name="GLC2LND_FMAPNAME">cpl/gridmaps/gland4km/map_gland4km_TO_360x720_aave.170429.nc</map>
      <map name="GLC2LND_SMAPNAME">cpl/gridmaps/gland4km/map_gland4km_TO_360x720_aave.170429.nc</map>
    </gridmap>

    <gridmap lnd_grid="10x15" glc_grid="gland4" >
      <map name="LND2GLC_FMAPNAME">cpl/gridmaps/fv10x15/map_fv10x15_TO_gland4km_aave.170429.nc</map>
      <map name="LND2GLC_SMAPNAME">cpl/gridmaps/fv10x15/map_fv10x15_TO_gland4km_blin.170429.nc</map>
      <map name="GLC2LND_FMAPNAME">cpl/gridmaps/gland4km/map_gland4km_TO_fv10x15_aave.170429.nc</map>
      <map name="GLC2LND_SMAPNAME">cpl/gridmaps/gland4km/map_gland4km_TO_fv10x15_aave.170429.nc</map>
    </gridmap>

    <gridmap lnd_grid="4x5" glc_grid="gland4" >
      <map name="LND2GLC_FMAPNAME">cpl/gridmaps/fv4x5/map_fv4x5_TO_gland4km_aave.170429.nc</map>
      <map name="LND2GLC_SMAPNAME">cpl/gridmaps/fv4x5/map_fv4x5_TO_gland4km_blin.170429.nc</map>
      <map name="GLC2LND_FMAPNAME">cpl/gridmaps/gland4km/map_gland4km_TO_fv4x5_aave.170429.nc</map>
      <map name="GLC2LND_SMAPNAME">cpl/gridmaps/gland4km/map_gland4km_TO_fv4x5_aave.170429.nc</map>
    </gridmap>

    <gridmap lnd_grid="ne16np4" glc_grid="gland4" >
      <map name="LND2GLC_FMAPNAME">cpl/gridmaps/ne16np4/map_ne16np4_TO_gland4km_aave.170429.nc</map>
      <map name="LND2GLC_SMAPNAME">cpl/gridmaps/ne16np4/map_ne16np4_TO_gland4km_blin.170429.nc</map>
      <map name="GLC2LND_FMAPNAME">cpl/gridmaps/gland4km/map_gland4km_TO_ne16np4_aave.170429.nc</map>
      <map name="GLC2LND_SMAPNAME">cpl/gridmaps/gland4km/map_gland4km_TO_ne16np4_aave.170429.nc</map>
    </gridmap>

    <gridmap lnd_grid="ne30np4" glc_grid="gland4" >
      <map name="LND2GLC_FMAPNAME">cpl/gridmaps/ne30np4/map_ne30np4_TO_gland4km_aave.170429.nc</map>
      <map name="LND2GLC_SMAPNAME">cpl/gridmaps/ne30np4/map_ne30np4_TO_gland4km_blin.170429.nc</map>
      <map name="GLC2LND_FMAPNAME">cpl/gridmaps/gland4km/map_gland4km_TO_ne30np4_aave.170429.nc</map>
      <map name="GLC2LND_SMAPNAME">cpl/gridmaps/gland4km/map_gland4km_TO_ne30np4_aave.170429.nc</map>
    </gridmap>

    <gridmap lnd_grid="ne30pg3" glc_grid="gland4" >
      <map name="LND2GLC_FMAPNAME">cpl/gridmaps/ne30pg3/map_ne30pg3_TO_gland4km_aave.180515.nc</map>
      <map name="LND2GLC_SMAPNAME">cpl/gridmaps/ne30pg3/map_ne30pg3_TO_gland4km_blin.180515.nc</map>
      <map name="GLC2LND_FMAPNAME">cpl/gridmaps/gland4km/map_gland4km_TO_ne30pg3_aave.180510.nc</map>
      <map name="GLC2LND_SMAPNAME">cpl/gridmaps/gland4km/map_gland4km_TO_ne30pg3_aave.180510.nc</map>
    </gridmap>

    <gridmap lnd_grid="ne0np4CONUS.ne30x8" glc_grid="gland4" >
      <map name="LND2GLC_FMAPNAME">cpl/gridmaps/ne0np4CONUS.ne30x8/map_ne0CONUSne30x8_TO_gland4km_aave.190227.nc</map>
      <map name="LND2GLC_SMAPNAME">cpl/gridmaps/ne0np4CONUS.ne30x8/map_ne0CONUSne30x8_TO_gland4km_blin.190227.nc</map>
      <map name="GLC2LND_FMAPNAME">cpl/gridmaps/gland4km/map_gland4km_TO_ne0CONUSne30x8_aave.190227.nc</map>
      <map name="GLC2LND_SMAPNAME">cpl/gridmaps/gland4km/map_gland4km_TO_ne0CONUSne30x8_aave.190227.nc</map>
    </gridmap>

    <gridmap lnd_grid="ne120np4" glc_grid="gland4" >
      <map name="LND2GLC_FMAPNAME">cpl/gridmaps/ne120np4/map_ne120np4_TO_gland4km_aave.170429.nc</map>
      <map name="LND2GLC_SMAPNAME">cpl/gridmaps/ne120np4/map_ne120np4_TO_gland4km_blin.170429.nc</map>
      <map name="GLC2LND_FMAPNAME">cpl/gridmaps/gland4km/map_gland4km_TO_ne120np4_aave.170429.nc</map>
      <map name="GLC2LND_SMAPNAME">cpl/gridmaps/gland4km/map_gland4km_TO_ne120np4_aave.170429.nc</map>
    </gridmap>

    <!-- ====================  -->
    <!-- GLC: gland5UM         -->
    <!-- ====================  -->

    <gridmap lnd_grid="0.9x1.25" glc_grid="gland5UM" >
      <map name="LND2GLC_FMAPNAME">cpl/gridmaps/fv0.9x1.25/map_fv0.9x1.25_TO_gland5km_aave.150514.nc</map>
      <map name="LND2GLC_SMAPNAME">cpl/gridmaps/fv0.9x1.25/map_fv0.9x1.25_TO_gland5km_blin.150514.nc</map>
      <map name="GLC2LND_FMAPNAME">cpl/gridmaps/gland5km/map_gland5km_TO_fv0.9x1.25_aave.150514.nc</map>
      <map name="GLC2LND_SMAPNAME">cpl/gridmaps/gland5km/map_gland5km_TO_fv0.9x1.25_aave.150514.nc</map>
    </gridmap>

    <gridmap lnd_grid="1.9x2.5" glc_grid="gland5UM" >
      <map name="LND2GLC_FMAPNAME">cpl/gridmaps/fv1.9x2.5/map_fv1.9x2.5_TO_gland5km_aave.150514.nc</map>
      <map name="LND2GLC_SMAPNAME">cpl/gridmaps/fv1.9x2.5/map_fv1.9x2.5_TO_gland5km_blin.150514.nc</map>
      <map name="GLC2LND_FMAPNAME">cpl/gridmaps/gland5km/map_gland5km_TO_fv1.9x2.5_aave.150514.nc</map>
      <map name="GLC2LND_SMAPNAME">cpl/gridmaps/gland5km/map_gland5km_TO_fv1.9x2.5_aave.150514.nc</map>
    </gridmap>

    <gridmap lnd_grid="T31" glc_grid="gland5UM" >
      <map name="LND2GLC_FMAPNAME">cpl/gridmaps/T31/map_T31_TO_gland5km_aave.150514.nc</map>
      <map name="LND2GLC_SMAPNAME">cpl/gridmaps/T31/map_T31_TO_gland5km_blin.150514.nc</map>
      <map name="GLC2LND_FMAPNAME">cpl/gridmaps/gland5km/map_gland5km_TO_T31_aave.150514.nc</map>
      <map name="GLC2LND_SMAPNAME">cpl/gridmaps/gland5km/map_gland5km_TO_T31_aave.150514.nc</map>
    </gridmap>

    <gridmap lnd_grid="360x720cru" glc_grid="gland5UM" >
      <map name="LND2GLC_FMAPNAME">cpl/gridmaps/360x720/map_360x720_TO_gland5km_aave.160329.nc</map>
      <map name="LND2GLC_SMAPNAME">cpl/gridmaps/360x720/map_360x720_TO_gland5km_blin.160329.nc</map>
      <map name="GLC2LND_FMAPNAME">cpl/gridmaps/gland5km/map_gland5km_TO_360x720_aave.160329.nc</map>
      <map name="GLC2LND_SMAPNAME">cpl/gridmaps/gland5km/map_gland5km_TO_360x720_aave.160329.nc</map>
    </gridmap>

    <gridmap lnd_grid="10x15" glc_grid="gland5UM" >
      <map name="LND2GLC_FMAPNAME">cpl/gridmaps/fv10x15/map_fv10x15_TO_gland5km_aave.160329.nc</map>
      <map name="LND2GLC_SMAPNAME">cpl/gridmaps/fv10x15/map_fv10x15_TO_gland5km_blin.160329.nc</map>
      <map name="GLC2LND_FMAPNAME">cpl/gridmaps/gland5km/map_gland5km_TO_fv10x15_aave.160329.nc</map>
      <map name="GLC2LND_SMAPNAME">cpl/gridmaps/gland5km/map_gland5km_TO_fv10x15_aave.160329.nc</map>
    </gridmap>

    <gridmap lnd_grid="4x5" glc_grid="gland5UM" >
      <map name="LND2GLC_FMAPNAME">cpl/gridmaps/fv4x5/map_fv4x5_TO_gland5km_aave.160329.nc</map>
      <map name="LND2GLC_SMAPNAME">cpl/gridmaps/fv4x5/map_fv4x5_TO_gland5km_blin.160329.nc</map>
      <map name="GLC2LND_FMAPNAME">cpl/gridmaps/gland5km/map_gland5km_TO_fv4x5_aave.160329.nc</map>
      <map name="GLC2LND_SMAPNAME">cpl/gridmaps/gland5km/map_gland5km_TO_fv4x5_aave.160329.nc</map>
    </gridmap>

    <gridmap lnd_grid="ne16np4" glc_grid="gland5UM" >
      <map name="LND2GLC_FMAPNAME">cpl/gridmaps/ne16np4/map_ne16np4_TO_gland5km_aave.160329.nc</map>
      <map name="LND2GLC_SMAPNAME">cpl/gridmaps/ne16np4/map_ne16np4_TO_gland5km_blin.160329.nc</map>
      <map name="GLC2LND_FMAPNAME">cpl/gridmaps/gland5km/map_gland5km_TO_ne16np4_aave.160329.nc</map>
      <map name="GLC2LND_SMAPNAME">cpl/gridmaps/gland5km/map_gland5km_TO_ne16np4_aave.160329.nc</map>
    </gridmap>

    <gridmap lnd_grid="ne30np4" glc_grid="gland5UM" >
      <map name="LND2GLC_FMAPNAME">cpl/gridmaps/ne30np4/map_ne30np4_TO_gland5km_aave.160329.nc</map>
      <map name="LND2GLC_SMAPNAME">cpl/gridmaps/ne30np4/map_ne30np4_TO_gland5km_blin.160329.nc</map>
      <map name="GLC2LND_FMAPNAME">cpl/gridmaps/gland5km/map_gland5km_TO_ne30np4_aave.160329.nc</map>
      <map name="GLC2LND_SMAPNAME">cpl/gridmaps/gland5km/map_gland5km_TO_ne30np4_aave.160329.nc</map>
    </gridmap>

    <gridmap lnd_grid="ne120np4" glc_grid="gland5UM" >
      <map name="LND2GLC_FMAPNAME">cpl/gridmaps/ne120np4/map_ne120np4_TO_gland5km_aave.160329.nc</map>
      <map name="LND2GLC_SMAPNAME">cpl/gridmaps/ne120np4/map_ne120np4_TO_gland5km_blin.160329.nc</map>
      <map name="GLC2LND_FMAPNAME">cpl/gridmaps/gland5km/map_gland5km_TO_ne120np4_aave.160329.nc</map>
      <map name="GLC2LND_SMAPNAME">cpl/gridmaps/gland5km/map_gland5km_TO_ne120np4_aave.160329.nc</map>
    </gridmap>

    <!-- ====================  -->
    <!-- GLC: gland20          -->
    <!-- ====================  -->

    <gridmap lnd_grid="0.9x1.25" glc_grid="gland20" >
      <map name="LND2GLC_FMAPNAME">cpl/gridmaps/fv0.9x1.25/map_fv0.9x1.25_TO_gland20km_aave.150514.nc</map>
      <map name="LND2GLC_SMAPNAME">cpl/gridmaps/fv0.9x1.25/map_fv0.9x1.25_TO_gland20km_blin.150514.nc</map>
      <map name="GLC2LND_FMAPNAME">cpl/gridmaps/gland20km/map_gland20km_TO_fv0.9x1.25_aave.150514.nc</map>
      <map name="GLC2LND_SMAPNAME">cpl/gridmaps/gland20km/map_gland20km_TO_fv0.9x1.25_aave.150514.nc</map>
    </gridmap>

    <gridmap lnd_grid="1.9x2.5" glc_grid="gland20" >
      <map name="LND2GLC_FMAPNAME">cpl/gridmaps/fv1.9x2.5/map_fv1.9x2.5_TO_gland20km_aave.150514.nc</map>
      <map name="LND2GLC_SMAPNAME">cpl/gridmaps/fv1.9x2.5/map_fv1.9x2.5_TO_gland20km_blin.150514.nc</map>
      <map name="GLC2LND_FMAPNAME">cpl/gridmaps/gland20km/map_gland20km_TO_fv1.9x2.5_aave.150514.nc</map>
      <map name="GLC2LND_SMAPNAME">cpl/gridmaps/gland20km/map_gland20km_TO_fv1.9x2.5_aave.150514.nc</map>
    </gridmap>

    <gridmap lnd_grid="T31" glc_grid="gland20" >
      <map name="LND2GLC_FMAPNAME">cpl/gridmaps/T31/map_T31_TO_gland20km_aave.150514.nc</map>
      <map name="LND2GLC_SMAPNAME">cpl/gridmaps/T31/map_T31_TO_gland20km_blin.150514.nc</map>
      <map name="GLC2LND_FMAPNAME">cpl/gridmaps/gland20km/map_gland20km_TO_T31_aave.150514.nc</map>
      <map name="GLC2LND_SMAPNAME">cpl/gridmaps/gland20km/map_gland20km_TO_T31_aave.150514.nc</map>
    </gridmap>

    <gridmap lnd_grid="360x720cru" glc_grid="gland20" >
      <map name="LND2GLC_FMAPNAME">cpl/gridmaps/360x720/map_360x720_TO_gland20km_aave.160329.nc</map>
      <map name="LND2GLC_SMAPNAME">cpl/gridmaps/360x720/map_360x720_TO_gland20km_blin.160329.nc</map>
      <map name="GLC2LND_FMAPNAME">cpl/gridmaps/gland20km/map_gland20km_TO_360x720_aave.160329.nc</map>
      <map name="GLC2LND_SMAPNAME">cpl/gridmaps/gland20km/map_gland20km_TO_360x720_aave.160329.nc</map>
    </gridmap>

    <gridmap lnd_grid="10x15" glc_grid="gland20" >
      <map name="LND2GLC_FMAPNAME">cpl/gridmaps/fv10x15/map_fv10x15_TO_gland20km_aave.160329.nc</map>
      <map name="LND2GLC_SMAPNAME">cpl/gridmaps/fv10x15/map_fv10x15_TO_gland20km_blin.160329.nc</map>
      <map name="GLC2LND_FMAPNAME">cpl/gridmaps/gland20km/map_gland20km_TO_fv10x15_aave.160329.nc</map>
      <map name="GLC2LND_SMAPNAME">cpl/gridmaps/gland20km/map_gland20km_TO_fv10x15_aave.160329.nc</map>
    </gridmap>

    <gridmap lnd_grid="4x5" glc_grid="gland20" >
      <map name="LND2GLC_FMAPNAME">cpl/gridmaps/fv4x5/map_fv4x5_TO_gland20km_aave.160329.nc</map>
      <map name="LND2GLC_SMAPNAME">cpl/gridmaps/fv4x5/map_fv4x5_TO_gland20km_blin.160329.nc</map>
      <map name="GLC2LND_FMAPNAME">cpl/gridmaps/gland20km/map_gland20km_TO_fv4x5_aave.160329.nc</map>
      <map name="GLC2LND_SMAPNAME">cpl/gridmaps/gland20km/map_gland20km_TO_fv4x5_aave.160329.nc</map>
    </gridmap>

    <gridmap lnd_grid="ne16np4" glc_grid="gland20" >
      <map name="LND2GLC_FMAPNAME">cpl/gridmaps/ne16np4/map_ne16np4_TO_gland20km_aave.160329.nc</map>
      <map name="LND2GLC_SMAPNAME">cpl/gridmaps/ne16np4/map_ne16np4_TO_gland20km_blin.160329.nc</map>
      <map name="GLC2LND_FMAPNAME">cpl/gridmaps/gland20km/map_gland20km_TO_ne16np4_aave.160329.nc</map>
      <map name="GLC2LND_SMAPNAME">cpl/gridmaps/gland20km/map_gland20km_TO_ne16np4_aave.160329.nc</map>
    </gridmap>

    <gridmap lnd_grid="ne30np4" glc_grid="gland20" >
      <map name="LND2GLC_FMAPNAME">cpl/gridmaps/ne30np4/map_ne30np4_TO_gland20km_aave.160329.nc</map>
      <map name="LND2GLC_SMAPNAME">cpl/gridmaps/ne30np4/map_ne30np4_TO_gland20km_blin.160329.nc</map>
      <map name="GLC2LND_FMAPNAME">cpl/gridmaps/gland20km/map_gland20km_TO_ne30np4_aave.160329.nc</map>
      <map name="GLC2LND_SMAPNAME">cpl/gridmaps/gland20km/map_gland20km_TO_ne30np4_aave.160329.nc</map>
    </gridmap>

    <gridmap lnd_grid="ne120np4" glc_grid="gland20" >
      <map name="LND2GLC_FMAPNAME">cpl/gridmaps/ne120np4/map_ne120np4_TO_gland20km_aave.160329.nc</map>
      <map name="LND2GLC_SMAPNAME">cpl/gridmaps/ne120np4/map_ne120np4_TO_gland20km_blin.160329.nc</map>
      <map name="GLC2LND_FMAPNAME">cpl/gridmaps/gland20km/map_gland20km_TO_ne120np4_aave.160329.nc</map>
      <map name="GLC2LND_SMAPNAME">cpl/gridmaps/gland20km/map_gland20km_TO_ne120np4_aave.160329.nc</map>
    </gridmap>

    <!-- ======================================================== -->
    <!-- GRIDS: glc to ocn mapping                                -->
    <!--                                                          -->
    <!-- Eventually we will also want glc to ice mapping files.   -->
    <!-- These will likely differ from the glc to ocn mapping     -->
    <!-- files in their degree of smoothing (or they may not be   -->
    <!-- smoothed at all). But for now we are only specifying     -->
    <!-- glc to ocn mapping files. (By default, glc to ice        -->
    <!-- mapping is turned off in the system.)                    -->
    <!-- ======================================================== -->

    <gridmap ocn_grid="gx1v6" glc_grid="gland4" >
      <map name="GLC2OCN_LIQ_RMAPNAME">cpl/gridmaps/gland4km/map_gland4km_to_gx1v6_nn_open_ocean_nnsm_e1000r300_marginal_sea_171105.nc</map>
      <map name="GLC2OCN_ICE_RMAPNAME">cpl/gridmaps/gland4km/map_gland4km_to_gx1v6_nnsm_e1000r300_171105.nc</map>
    </gridmap>
    <gridmap ocn_grid="gx1v7" glc_grid="gland4" >
      <map name="GLC2OCN_LIQ_RMAPNAME">cpl/gridmaps/gland4km/map_gland4km_to_gx1v7_nn_open_ocean_nnsm_e1000r300_marginal_sea_171105.nc</map>
      <map name="GLC2OCN_ICE_RMAPNAME">cpl/gridmaps/gland4km/map_gland4km_to_gx1v7_nnsm_e1000r300_171105.nc</map>
    </gridmap>
    <!-- POP's estuary box model is currently not active for gx3v7, so
         we need nnsm maps for liquid as well as ice. -->
    <gridmap ocn_grid="gx3v7" glc_grid="gland4" >
      <map name="GLC2OCN_LIQ_RMAPNAME">cpl/gridmaps/gland4km/map_gland4km_to_gx3v7_nnsm_e1000r500_180502.nc</map>
      <map name="GLC2OCN_ICE_RMAPNAME">cpl/gridmaps/gland4km/map_gland4km_to_gx3v7_nnsm_e1000r500_180502.nc</map>
    </gridmap>

    <gridmap ocn_grid="gx1v6" glc_grid="gland5UM" >
      <map name="GLC2OCN_LIQ_RMAPNAME">cpl/gridmaps/gland5km/map_gland5km_to_gx1v6_nn_open_ocean_nnsm_e1000r300_marginal_sea_171105.nc</map>
      <map name="GLC2OCN_ICE_RMAPNAME">cpl/gridmaps/gland5km/map_gland5km_to_gx1v6_nnsm_e1000r300_171105.nc</map>
    </gridmap>
    <gridmap ocn_grid="gx1v7" glc_grid="gland5UM" >
      <map name="GLC2OCN_LIQ_RMAPNAME">cpl/gridmaps/gland5km/map_gland5km_to_gx1v7_nn_open_ocean_nnsm_e1000r300_marginal_sea_171105.nc</map>
      <map name="GLC2OCN_ICE_RMAPNAME">cpl/gridmaps/gland5km/map_gland5km_to_gx1v7_nnsm_e1000r300_171105.nc</map>
    </gridmap>
    <!-- POP's estuary box model is currently not active for gx3v7, so
         we need nnsm maps for liquid as well as ice. -->
    <gridmap ocn_grid="gx3v7" glc_grid="gland5UM" >
      <map name="GLC2OCN_LIQ_RMAPNAME">cpl/gridmaps/gland5km/map_gland5km_to_gx3v7_nnsm_e1000r500_180502.nc</map>
      <map name="GLC2OCN_ICE_RMAPNAME">cpl/gridmaps/gland5km/map_gland5km_to_gx3v7_nnsm_e1000r500_180502.nc</map>
    </gridmap>

    <gridmap ocn_grid="gx1v6" glc_grid="gland20" >
      <map name="GLC2OCN_LIQ_RMAPNAME">cpl/gridmaps/gland20km/map_gland20km_to_gx1v6_nn_open_ocean_nnsm_e1000r300_marginal_sea_171105.nc</map>
      <map name="GLC2OCN_ICE_RMAPNAME">cpl/gridmaps/gland20km/map_gland20km_to_gx1v6_nnsm_e1000r300_171105.nc</map>
    </gridmap>
    <gridmap ocn_grid="gx1v7" glc_grid="gland20" >
      <map name="GLC2OCN_LIQ_RMAPNAME">cpl/gridmaps/gland20km/map_gland20km_to_gx1v7_nn_open_ocean_nnsm_e1000r300_marginal_sea_171105.nc</map>
      <map name="GLC2OCN_ICE_RMAPNAME">cpl/gridmaps/gland20km/map_gland20km_to_gx1v7_nnsm_e1000r300_171105.nc</map>
    </gridmap>
    <!-- POP's estuary box model is currently not active for gx3v7, so
         we need nnsm maps for liquid as well as ice. -->
    <gridmap ocn_grid="gx3v7" glc_grid="gland20" >
      <map name="GLC2OCN_LIQ_RMAPNAME">cpl/gridmaps/gland20km/map_gland20km_to_gx3v7_nnsm_e1000r500_180502.nc</map>
      <map name="GLC2OCN_ICE_RMAPNAME">cpl/gridmaps/gland20km/map_gland20km_to_gx3v7_nnsm_e1000r500_180502.nc</map>
    </gridmap>
>>>>>>> 0a14637f

<gridmaps>

  <!-- ======================================================== -->
  <!--- ocean/ wave/ ice mapping -->
  <!-- ======================================================== -->

  <gridmap ocn_grid="gx3v7" wav_grid="ww3a">
    <map name="WAV2OCN_SMAPNAME">cpl/gridmaps/ww3a/map_ww3a_TO_gx3v7_splice_150428.nc</map>
    <map name="OCN2WAV_SMAPNAME">cpl/gridmaps/gx3v7/map_gx3v7_TO_ww3a_splice_150428.nc</map>
    <map name="ICE2WAV_SMAPNAME">cpl/gridmaps/gx3v7/map_gx3v7_TO_ww3a_splice_150428.nc</map>
  </gridmap>

  <gridmap ocn_grid="gx1v6" wav_grid="ww3a">
    <map name="WAV2OCN_SMAPNAME">cpl/gridmaps/ww3a/map_ww3a_TO_gx1v6_splice_150428.nc</map>
    <map name="OCN2WAV_SMAPNAME">cpl/gridmaps/gx1v6/map_gx1v6_TO_ww3a_splice_150428.nc</map>
    <map name="ICE2WAV_SMAPNAME">cpl/gridmaps/gx1v6/map_gx1v6_TO_ww3a_splice_150428.nc</map>
  </gridmap>

  <gridmap ocn_grid="gx1v7" wav_grid="ww3a">
    <map name="WAV2OCN_SMAPNAME">cpl/gridmaps/ww3a/map_ww3a_TO_gx1v7_splice_170214.nc</map>
    <map name="OCN2WAV_SMAPNAME">cpl/gridmaps/gx1v7/map_gx1v7_TO_ww3a_splice_170214.nc</map>
    <map name="ICE2WAV_SMAPNAME">cpl/gridmaps/gx1v7/map_gx1v7_TO_ww3a_splice_170214.nc</map>
  </gridmap>

  <!-- ======================================================== -->
  <!--- river to ocn area overlap -->
  <!-- ======================================================== -->

  <gridmap rof_grid="rx1" ocn_grid="gx3v7" >
    <map name="ROF2OCN_LIQ_RMAPNAME">cpl/gridmaps/rx1/map_rx1_to_gx3v7_nnsm_e1000r500_180430.nc</map>
    <map name="ROF2OCN_ICE_RMAPNAME">cpl/gridmaps/rx1/map_rx1_to_gx3v7_nnsm_e1000r500_180430.nc</map>
  </gridmap>
  <gridmap rof_grid="rx1" ocn_grid="gx1v6" >
    <map name="ROF2OCN_LIQ_RMAPNAME">cpl/gridmaps/rx1/map_rx1_to_gx1v6_nn_open_ocean_nnsm_e1000r300_marginal_sea_170503.nc</map>
    <map name="ROF2OCN_ICE_RMAPNAME">cpl/gridmaps/rx1/map_rx1_to_gx1v6_nnsm_e1000r300_170503.nc</map>
  </gridmap>
  <gridmap rof_grid="rx1" ocn_grid="gx1v7" >
    <map name="ROF2OCN_LIQ_RMAPNAME">cpl/gridmaps/rx1/map_rx1_to_gx1v7_nn_open_ocean_nnsm_e1000r300_marginal_sea_170413.nc</map>
    <map name="ROF2OCN_ICE_RMAPNAME">cpl/gridmaps/rx1/map_rx1_to_gx1v7_nnsm_e1000r300_170413.nc</map>
  </gridmap>
  <gridmap rof_grid="rx1" ocn_grid="tx1v1" >
    <map name="ROF2OCN_LIQ_RMAPNAME">cpl/gridmaps/rx1/map_rx1_to_tx1v1_e1000r300_161214.nc</map>
    <map name="ROF2OCN_ICE_RMAPNAME">cpl/gridmaps/rx1/map_rx1_to_tx1v1_e1000r300_161214.nc</map>
  </gridmap>
  <gridmap rof_grid="rx1" ocn_grid="tx0.66v1" >
    <map name="ROF2OCN_LIQ_RMAPNAME">cpl/gridmaps/rx1/map_rx1_to_tx0.66v1_nnsm_e1000r300_180604.nc</map>
    <map name="ROF2OCN_ICE_RMAPNAME">cpl/gridmaps/rx1/map_rx1_to_tx0.66v1_nnsm_e1000r300_180604.nc</map>
  </gridmap>
  <gridmap rof_grid="rx1" ocn_grid="tx0.1v2" >
    <map name="ROF2OCN_LIQ_RMAPNAME">cpl/cpl6/map_rx1_to_tx0.1v2_e1000r200_090624.nc</map>
    <map name="ROF2OCN_ICE_RMAPNAME">cpl/cpl6/map_rx1_to_tx0.1v2_e1000r200_090624.nc</map>
  </gridmap>
  <gridmap rof_grid="rx1" ocn_grid="tx0.1v3" >
    <map name="ROF2OCN_LIQ_RMAPNAME">cpl/cpl6/map_rx1_to_tx0.1v3_nnsm_e1000r200_170914.nc</map>
    <map name="ROF2OCN_ICE_RMAPNAME">cpl/cpl6/map_rx1_to_tx0.1v3_nnsm_e1000r200_170914.nc</map>
  </gridmap>
  <gridmap rof_grid="rx1" ocn_grid="oQU120" >
    <map name="ROF2OCN_LIQ_RMAPNAME">cpl/gridmaps/rx1/map_rx1_to_oQU120_nn.160527.nc</map>
    <map name="ROF2OCN_ICE_RMAPNAME">cpl/gridmaps/rx1/map_rx1_to_oQU120_nn.160527.nc</map>
  </gridmap>

  <gridmap rof_grid="r05" ocn_grid="gx3v7" >
    <map name="ROF2OCN_LIQ_RMAPNAME">cpl/gridmaps/r05/map_r05_to_gx3v7_nnsm_e1000r500_180430.nc</map>
    <map name="ROF2OCN_ICE_RMAPNAME">cpl/gridmaps/r05/map_r05_to_gx3v7_nnsm_e1000r500_180430.nc</map>
  </gridmap>
  <gridmap rof_grid="r05" ocn_grid="gx1v6" >
    <map name="ROF2OCN_LIQ_RMAPNAME">cpl/gridmaps/r05/map_r05_to_gx1v6_nn_open_ocean_nnsm_e1000r300_marginal_sea_170503.nc</map>
    <map name="ROF2OCN_ICE_RMAPNAME">cpl/gridmaps/r05/map_r05_to_gx1v6_nnsm_e1000r300_170503.nc</map>
  </gridmap>
  <gridmap rof_grid="r05" ocn_grid="gx1v7" >
    <map name="ROF2OCN_LIQ_RMAPNAME">cpl/gridmaps/r05/map_r05_to_gx1v7_nn_open_ocean_nnsm_e1000r300_marginal_sea_170413.nc</map>
    <map name="ROF2OCN_ICE_RMAPNAME">cpl/gridmaps/r05/map_r05_to_gx1v7_nnsm_e1000r300_170413.nc</map>
  </gridmap>
  <gridmap rof_grid="r05" ocn_grid="tx1v1" >
    <map name="ROF2OCN_LIQ_RMAPNAME">cpl/gridmaps/r05/map_r05_to_tx1v1_e1000r500_161214.nc</map>
    <map name="ROF2OCN_ICE_RMAPNAME">cpl/gridmaps/r05/map_r05_to_tx1v1_e1000r500_161214.nc</map>
  </gridmap>
  <gridmap rof_grid="r05" ocn_grid="tx0.1v2" >
    <map name="ROF2OCN_LIQ_RMAPNAME">cpl/cpl6/map_r05_to_tx0.1v2_r500e1000_080620.nc</map>
    <map name="ROF2OCN_ICE_RMAPNAME">cpl/cpl6/map_r05_to_tx0.1v2_r500e1000_080620.nc</map>
  </gridmap>

  <gridmap rof_grid="JRA025" ocn_grid="gx1v7" >
    <map name="ROF2OCN_LIQ_RMAPNAME">cpl/gridmaps/rJRA025/map_JRA025m_to_gx1v7_nn_open_ocean_nnsm_e1000r300_marginal_sea_170801.nc</map>
    <map name="ROF2OCN_ICE_RMAPNAME">cpl/gridmaps/rJRA025/map_JRA025m_to_gx1v7_e1000r300_170801.nc</map>
  </gridmap>
  <gridmap rof_grid="JRA025" ocn_grid="tx0.1v2" >
    <map name="ROF2OCN_LIQ_RMAPNAME">cpl/gridmaps/rJRA025/map_JRA025m_to_tx0.1v2_e333r100_170619.nc</map>
    <map name="ROF2OCN_ICE_RMAPNAME">cpl/gridmaps/rJRA025/map_JRA025m_to_tx0.1v2_e333r100_170619.nc</map>
  </gridmap>
  <gridmap rof_grid="JRA025" ocn_grid="tx0.1v3" >
    <map name="ROF2OCN_LIQ_RMAPNAME">cpl/gridmaps/rJRA025/map_JRA025m_to_tx0.1v3_e333r100_170830.nc</map>
    <map name="ROF2OCN_ICE_RMAPNAME">cpl/gridmaps/rJRA025/map_JRA025m_to_tx0.1v3_e333r100_170830.nc</map>
  </gridmap>

  <!-- ======================================================== -->
  <!-- GRIDS: glc to ocn mapping                                -->
  <!--                                                          -->
  <!-- Eventually we will also want glc to ice mapping files.   -->
  <!-- These will likely differ from the glc to ocn mapping     -->
  <!-- files in their degree of smoothing (or they may not be   -->
  <!-- smoothed at all). But for now we are only specifying     -->
  <!-- glc to ocn mapping files. (By default, glc to ice        -->
  <!-- mapping is turned off in the system.)                    -->
  <!-- ======================================================== -->

  <gridmap ocn_grid="gx1v6" glc_grid="gland4" >
    <map name="GLC2OCN_LIQ_RMAPNAME">cpl/gridmaps/gland4km/map_gland4km_to_gx1v6_nn_open_ocean_nnsm_e1000r300_marginal_sea_171105.nc</map>
    <map name="GLC2OCN_ICE_RMAPNAME">cpl/gridmaps/gland4km/map_gland4km_to_gx1v6_nnsm_e1000r300_171105.nc</map>
  </gridmap>
  <gridmap ocn_grid="gx1v7" glc_grid="gland4" >
    <map name="GLC2OCN_LIQ_RMAPNAME">cpl/gridmaps/gland4km/map_gland4km_to_gx1v7_nn_open_ocean_nnsm_e1000r300_marginal_sea_171105.nc</map>
    <map name="GLC2OCN_ICE_RMAPNAME">cpl/gridmaps/gland4km/map_gland4km_to_gx1v7_nnsm_e1000r300_171105.nc</map>
  </gridmap>
  <!-- POP's estuary box model is currently not active for gx3v7, so we need nnsm maps for liquid as well as ice. -->
  <gridmap ocn_grid="gx3v7" glc_grid="gland4" >
    <map name="GLC2OCN_LIQ_RMAPNAME">cpl/gridmaps/gland4km/map_gland4km_to_gx3v7_nnsm_e1000r500_180502.nc</map>
    <map name="GLC2OCN_ICE_RMAPNAME">cpl/gridmaps/gland4km/map_gland4km_to_gx3v7_nnsm_e1000r500_180502.nc</map>
  </gridmap>

  <gridmap ocn_grid="gx1v6" glc_grid="gland5UM" >
    <map name="GLC2OCN_LIQ_RMAPNAME">cpl/gridmaps/gland5km/map_gland5km_to_gx1v6_nn_open_ocean_nnsm_e1000r300_marginal_sea_171105.nc</map>
    <map name="GLC2OCN_ICE_RMAPNAME">cpl/gridmaps/gland5km/map_gland5km_to_gx1v6_nnsm_e1000r300_171105.nc</map>
  </gridmap>
  <gridmap ocn_grid="gx1v7" glc_grid="gland5UM" >
    <map name="GLC2OCN_LIQ_RMAPNAME">cpl/gridmaps/gland5km/map_gland5km_to_gx1v7_nn_open_ocean_nnsm_e1000r300_marginal_sea_171105.nc</map>
    <map name="GLC2OCN_ICE_RMAPNAME">cpl/gridmaps/gland5km/map_gland5km_to_gx1v7_nnsm_e1000r300_171105.nc</map>
  </gridmap>
  <!-- POP's estuary box model is currently not active for gx3v7, so we need nnsm maps for liquid as well as ice. -->
  <gridmap ocn_grid="gx3v7" glc_grid="gland5UM" >
    <map name="GLC2OCN_LIQ_RMAPNAME">cpl/gridmaps/gland5km/map_gland5km_to_gx3v7_nnsm_e1000r500_180502.nc</map>
    <map name="GLC2OCN_ICE_RMAPNAME">cpl/gridmaps/gland5km/map_gland5km_to_gx3v7_nnsm_e1000r500_180502.nc</map>
  </gridmap>

  <gridmap ocn_grid="gx1v6" glc_grid="gland20" >
    <map name="GLC2OCN_LIQ_RMAPNAME">cpl/gridmaps/gland20km/map_gland20km_to_gx1v6_nn_open_ocean_nnsm_e1000r300_marginal_sea_171105.nc</map>
    <map name="GLC2OCN_ICE_RMAPNAME">cpl/gridmaps/gland20km/map_gland20km_to_gx1v6_nnsm_e1000r300_171105.nc</map>
  </gridmap>
  <gridmap ocn_grid="gx1v7" glc_grid="gland20" >
    <map name="GLC2OCN_LIQ_RMAPNAME">cpl/gridmaps/gland20km/map_gland20km_to_gx1v7_nn_open_ocean_nnsm_e1000r300_marginal_sea_171105.nc</map>
    <map name="GLC2OCN_ICE_RMAPNAME">cpl/gridmaps/gland20km/map_gland20km_to_gx1v7_nnsm_e1000r300_171105.nc</map>
  </gridmap>
  <!-- POP's estuary box model is currently not active for gx3v7, so we need nnsm maps for liquid as well as ice. -->
  <gridmap ocn_grid="gx3v7" glc_grid="gland20" >
    <map name="GLC2OCN_LIQ_RMAPNAME">cpl/gridmaps/gland20km/map_gland20km_to_gx3v7_nnsm_e1000r500_180502.nc</map>
    <map name="GLC2OCN_ICE_RMAPNAME">cpl/gridmaps/gland20km/map_gland20km_to_gx3v7_nnsm_e1000r500_180502.nc</map>
  </gridmap>

</gridmaps><|MERGE_RESOLUTION|>--- conflicted
+++ resolved
@@ -1,8 +1,5 @@
 <?xml version="1.0"?>
 
-<<<<<<< HEAD
-<?xml version="1.0"?>
-=======
   <gridmaps>
     <!-- ======================================================== -->
     <!--- river to land and land to river mapping files    -->
@@ -492,154 +489,5 @@
       <map name="GLC2OCN_LIQ_RMAPNAME">cpl/gridmaps/gland20km/map_gland20km_to_gx3v7_nnsm_e1000r500_180502.nc</map>
       <map name="GLC2OCN_ICE_RMAPNAME">cpl/gridmaps/gland20km/map_gland20km_to_gx3v7_nnsm_e1000r500_180502.nc</map>
     </gridmap>
->>>>>>> 0a14637f
-
-<gridmaps>
-
-  <!-- ======================================================== -->
-  <!--- ocean/ wave/ ice mapping -->
-  <!-- ======================================================== -->
-
-  <gridmap ocn_grid="gx3v7" wav_grid="ww3a">
-    <map name="WAV2OCN_SMAPNAME">cpl/gridmaps/ww3a/map_ww3a_TO_gx3v7_splice_150428.nc</map>
-    <map name="OCN2WAV_SMAPNAME">cpl/gridmaps/gx3v7/map_gx3v7_TO_ww3a_splice_150428.nc</map>
-    <map name="ICE2WAV_SMAPNAME">cpl/gridmaps/gx3v7/map_gx3v7_TO_ww3a_splice_150428.nc</map>
-  </gridmap>
-
-  <gridmap ocn_grid="gx1v6" wav_grid="ww3a">
-    <map name="WAV2OCN_SMAPNAME">cpl/gridmaps/ww3a/map_ww3a_TO_gx1v6_splice_150428.nc</map>
-    <map name="OCN2WAV_SMAPNAME">cpl/gridmaps/gx1v6/map_gx1v6_TO_ww3a_splice_150428.nc</map>
-    <map name="ICE2WAV_SMAPNAME">cpl/gridmaps/gx1v6/map_gx1v6_TO_ww3a_splice_150428.nc</map>
-  </gridmap>
-
-  <gridmap ocn_grid="gx1v7" wav_grid="ww3a">
-    <map name="WAV2OCN_SMAPNAME">cpl/gridmaps/ww3a/map_ww3a_TO_gx1v7_splice_170214.nc</map>
-    <map name="OCN2WAV_SMAPNAME">cpl/gridmaps/gx1v7/map_gx1v7_TO_ww3a_splice_170214.nc</map>
-    <map name="ICE2WAV_SMAPNAME">cpl/gridmaps/gx1v7/map_gx1v7_TO_ww3a_splice_170214.nc</map>
-  </gridmap>
-
-  <!-- ======================================================== -->
-  <!--- river to ocn area overlap -->
-  <!-- ======================================================== -->
-
-  <gridmap rof_grid="rx1" ocn_grid="gx3v7" >
-    <map name="ROF2OCN_LIQ_RMAPNAME">cpl/gridmaps/rx1/map_rx1_to_gx3v7_nnsm_e1000r500_180430.nc</map>
-    <map name="ROF2OCN_ICE_RMAPNAME">cpl/gridmaps/rx1/map_rx1_to_gx3v7_nnsm_e1000r500_180430.nc</map>
-  </gridmap>
-  <gridmap rof_grid="rx1" ocn_grid="gx1v6" >
-    <map name="ROF2OCN_LIQ_RMAPNAME">cpl/gridmaps/rx1/map_rx1_to_gx1v6_nn_open_ocean_nnsm_e1000r300_marginal_sea_170503.nc</map>
-    <map name="ROF2OCN_ICE_RMAPNAME">cpl/gridmaps/rx1/map_rx1_to_gx1v6_nnsm_e1000r300_170503.nc</map>
-  </gridmap>
-  <gridmap rof_grid="rx1" ocn_grid="gx1v7" >
-    <map name="ROF2OCN_LIQ_RMAPNAME">cpl/gridmaps/rx1/map_rx1_to_gx1v7_nn_open_ocean_nnsm_e1000r300_marginal_sea_170413.nc</map>
-    <map name="ROF2OCN_ICE_RMAPNAME">cpl/gridmaps/rx1/map_rx1_to_gx1v7_nnsm_e1000r300_170413.nc</map>
-  </gridmap>
-  <gridmap rof_grid="rx1" ocn_grid="tx1v1" >
-    <map name="ROF2OCN_LIQ_RMAPNAME">cpl/gridmaps/rx1/map_rx1_to_tx1v1_e1000r300_161214.nc</map>
-    <map name="ROF2OCN_ICE_RMAPNAME">cpl/gridmaps/rx1/map_rx1_to_tx1v1_e1000r300_161214.nc</map>
-  </gridmap>
-  <gridmap rof_grid="rx1" ocn_grid="tx0.66v1" >
-    <map name="ROF2OCN_LIQ_RMAPNAME">cpl/gridmaps/rx1/map_rx1_to_tx0.66v1_nnsm_e1000r300_180604.nc</map>
-    <map name="ROF2OCN_ICE_RMAPNAME">cpl/gridmaps/rx1/map_rx1_to_tx0.66v1_nnsm_e1000r300_180604.nc</map>
-  </gridmap>
-  <gridmap rof_grid="rx1" ocn_grid="tx0.1v2" >
-    <map name="ROF2OCN_LIQ_RMAPNAME">cpl/cpl6/map_rx1_to_tx0.1v2_e1000r200_090624.nc</map>
-    <map name="ROF2OCN_ICE_RMAPNAME">cpl/cpl6/map_rx1_to_tx0.1v2_e1000r200_090624.nc</map>
-  </gridmap>
-  <gridmap rof_grid="rx1" ocn_grid="tx0.1v3" >
-    <map name="ROF2OCN_LIQ_RMAPNAME">cpl/cpl6/map_rx1_to_tx0.1v3_nnsm_e1000r200_170914.nc</map>
-    <map name="ROF2OCN_ICE_RMAPNAME">cpl/cpl6/map_rx1_to_tx0.1v3_nnsm_e1000r200_170914.nc</map>
-  </gridmap>
-  <gridmap rof_grid="rx1" ocn_grid="oQU120" >
-    <map name="ROF2OCN_LIQ_RMAPNAME">cpl/gridmaps/rx1/map_rx1_to_oQU120_nn.160527.nc</map>
-    <map name="ROF2OCN_ICE_RMAPNAME">cpl/gridmaps/rx1/map_rx1_to_oQU120_nn.160527.nc</map>
-  </gridmap>
-
-  <gridmap rof_grid="r05" ocn_grid="gx3v7" >
-    <map name="ROF2OCN_LIQ_RMAPNAME">cpl/gridmaps/r05/map_r05_to_gx3v7_nnsm_e1000r500_180430.nc</map>
-    <map name="ROF2OCN_ICE_RMAPNAME">cpl/gridmaps/r05/map_r05_to_gx3v7_nnsm_e1000r500_180430.nc</map>
-  </gridmap>
-  <gridmap rof_grid="r05" ocn_grid="gx1v6" >
-    <map name="ROF2OCN_LIQ_RMAPNAME">cpl/gridmaps/r05/map_r05_to_gx1v6_nn_open_ocean_nnsm_e1000r300_marginal_sea_170503.nc</map>
-    <map name="ROF2OCN_ICE_RMAPNAME">cpl/gridmaps/r05/map_r05_to_gx1v6_nnsm_e1000r300_170503.nc</map>
-  </gridmap>
-  <gridmap rof_grid="r05" ocn_grid="gx1v7" >
-    <map name="ROF2OCN_LIQ_RMAPNAME">cpl/gridmaps/r05/map_r05_to_gx1v7_nn_open_ocean_nnsm_e1000r300_marginal_sea_170413.nc</map>
-    <map name="ROF2OCN_ICE_RMAPNAME">cpl/gridmaps/r05/map_r05_to_gx1v7_nnsm_e1000r300_170413.nc</map>
-  </gridmap>
-  <gridmap rof_grid="r05" ocn_grid="tx1v1" >
-    <map name="ROF2OCN_LIQ_RMAPNAME">cpl/gridmaps/r05/map_r05_to_tx1v1_e1000r500_161214.nc</map>
-    <map name="ROF2OCN_ICE_RMAPNAME">cpl/gridmaps/r05/map_r05_to_tx1v1_e1000r500_161214.nc</map>
-  </gridmap>
-  <gridmap rof_grid="r05" ocn_grid="tx0.1v2" >
-    <map name="ROF2OCN_LIQ_RMAPNAME">cpl/cpl6/map_r05_to_tx0.1v2_r500e1000_080620.nc</map>
-    <map name="ROF2OCN_ICE_RMAPNAME">cpl/cpl6/map_r05_to_tx0.1v2_r500e1000_080620.nc</map>
-  </gridmap>
-
-  <gridmap rof_grid="JRA025" ocn_grid="gx1v7" >
-    <map name="ROF2OCN_LIQ_RMAPNAME">cpl/gridmaps/rJRA025/map_JRA025m_to_gx1v7_nn_open_ocean_nnsm_e1000r300_marginal_sea_170801.nc</map>
-    <map name="ROF2OCN_ICE_RMAPNAME">cpl/gridmaps/rJRA025/map_JRA025m_to_gx1v7_e1000r300_170801.nc</map>
-  </gridmap>
-  <gridmap rof_grid="JRA025" ocn_grid="tx0.1v2" >
-    <map name="ROF2OCN_LIQ_RMAPNAME">cpl/gridmaps/rJRA025/map_JRA025m_to_tx0.1v2_e333r100_170619.nc</map>
-    <map name="ROF2OCN_ICE_RMAPNAME">cpl/gridmaps/rJRA025/map_JRA025m_to_tx0.1v2_e333r100_170619.nc</map>
-  </gridmap>
-  <gridmap rof_grid="JRA025" ocn_grid="tx0.1v3" >
-    <map name="ROF2OCN_LIQ_RMAPNAME">cpl/gridmaps/rJRA025/map_JRA025m_to_tx0.1v3_e333r100_170830.nc</map>
-    <map name="ROF2OCN_ICE_RMAPNAME">cpl/gridmaps/rJRA025/map_JRA025m_to_tx0.1v3_e333r100_170830.nc</map>
-  </gridmap>
-
-  <!-- ======================================================== -->
-  <!-- GRIDS: glc to ocn mapping                                -->
-  <!--                                                          -->
-  <!-- Eventually we will also want glc to ice mapping files.   -->
-  <!-- These will likely differ from the glc to ocn mapping     -->
-  <!-- files in their degree of smoothing (or they may not be   -->
-  <!-- smoothed at all). But for now we are only specifying     -->
-  <!-- glc to ocn mapping files. (By default, glc to ice        -->
-  <!-- mapping is turned off in the system.)                    -->
-  <!-- ======================================================== -->
-
-  <gridmap ocn_grid="gx1v6" glc_grid="gland4" >
-    <map name="GLC2OCN_LIQ_RMAPNAME">cpl/gridmaps/gland4km/map_gland4km_to_gx1v6_nn_open_ocean_nnsm_e1000r300_marginal_sea_171105.nc</map>
-    <map name="GLC2OCN_ICE_RMAPNAME">cpl/gridmaps/gland4km/map_gland4km_to_gx1v6_nnsm_e1000r300_171105.nc</map>
-  </gridmap>
-  <gridmap ocn_grid="gx1v7" glc_grid="gland4" >
-    <map name="GLC2OCN_LIQ_RMAPNAME">cpl/gridmaps/gland4km/map_gland4km_to_gx1v7_nn_open_ocean_nnsm_e1000r300_marginal_sea_171105.nc</map>
-    <map name="GLC2OCN_ICE_RMAPNAME">cpl/gridmaps/gland4km/map_gland4km_to_gx1v7_nnsm_e1000r300_171105.nc</map>
-  </gridmap>
-  <!-- POP's estuary box model is currently not active for gx3v7, so we need nnsm maps for liquid as well as ice. -->
-  <gridmap ocn_grid="gx3v7" glc_grid="gland4" >
-    <map name="GLC2OCN_LIQ_RMAPNAME">cpl/gridmaps/gland4km/map_gland4km_to_gx3v7_nnsm_e1000r500_180502.nc</map>
-    <map name="GLC2OCN_ICE_RMAPNAME">cpl/gridmaps/gland4km/map_gland4km_to_gx3v7_nnsm_e1000r500_180502.nc</map>
-  </gridmap>
-
-  <gridmap ocn_grid="gx1v6" glc_grid="gland5UM" >
-    <map name="GLC2OCN_LIQ_RMAPNAME">cpl/gridmaps/gland5km/map_gland5km_to_gx1v6_nn_open_ocean_nnsm_e1000r300_marginal_sea_171105.nc</map>
-    <map name="GLC2OCN_ICE_RMAPNAME">cpl/gridmaps/gland5km/map_gland5km_to_gx1v6_nnsm_e1000r300_171105.nc</map>
-  </gridmap>
-  <gridmap ocn_grid="gx1v7" glc_grid="gland5UM" >
-    <map name="GLC2OCN_LIQ_RMAPNAME">cpl/gridmaps/gland5km/map_gland5km_to_gx1v7_nn_open_ocean_nnsm_e1000r300_marginal_sea_171105.nc</map>
-    <map name="GLC2OCN_ICE_RMAPNAME">cpl/gridmaps/gland5km/map_gland5km_to_gx1v7_nnsm_e1000r300_171105.nc</map>
-  </gridmap>
-  <!-- POP's estuary box model is currently not active for gx3v7, so we need nnsm maps for liquid as well as ice. -->
-  <gridmap ocn_grid="gx3v7" glc_grid="gland5UM" >
-    <map name="GLC2OCN_LIQ_RMAPNAME">cpl/gridmaps/gland5km/map_gland5km_to_gx3v7_nnsm_e1000r500_180502.nc</map>
-    <map name="GLC2OCN_ICE_RMAPNAME">cpl/gridmaps/gland5km/map_gland5km_to_gx3v7_nnsm_e1000r500_180502.nc</map>
-  </gridmap>
-
-  <gridmap ocn_grid="gx1v6" glc_grid="gland20" >
-    <map name="GLC2OCN_LIQ_RMAPNAME">cpl/gridmaps/gland20km/map_gland20km_to_gx1v6_nn_open_ocean_nnsm_e1000r300_marginal_sea_171105.nc</map>
-    <map name="GLC2OCN_ICE_RMAPNAME">cpl/gridmaps/gland20km/map_gland20km_to_gx1v6_nnsm_e1000r300_171105.nc</map>
-  </gridmap>
-  <gridmap ocn_grid="gx1v7" glc_grid="gland20" >
-    <map name="GLC2OCN_LIQ_RMAPNAME">cpl/gridmaps/gland20km/map_gland20km_to_gx1v7_nn_open_ocean_nnsm_e1000r300_marginal_sea_171105.nc</map>
-    <map name="GLC2OCN_ICE_RMAPNAME">cpl/gridmaps/gland20km/map_gland20km_to_gx1v7_nnsm_e1000r300_171105.nc</map>
-  </gridmap>
-  <!-- POP's estuary box model is currently not active for gx3v7, so we need nnsm maps for liquid as well as ice. -->
-  <gridmap ocn_grid="gx3v7" glc_grid="gland20" >
-    <map name="GLC2OCN_LIQ_RMAPNAME">cpl/gridmaps/gland20km/map_gland20km_to_gx3v7_nnsm_e1000r500_180502.nc</map>
-    <map name="GLC2OCN_ICE_RMAPNAME">cpl/gridmaps/gland20km/map_gland20km_to_gx3v7_nnsm_e1000r500_180502.nc</map>
-  </gridmap>
-
-</gridmaps>+
+  </gridmaps>