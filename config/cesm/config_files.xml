<?xml version="1.0"?>

<?xml-stylesheet type="text/xsl" ?>

<entry_id version="2.0">

  <entry id="MODEL">
    <type>char</type>
    <default_value>cesm</default_value>
    <group>case_der</group>
    <file>env_case.xml</file>
    <desc>model system name</desc>
  </entry>

  <!-- ============================================================ -->
  <!-- Filenames for case config, grids, machines and pio -->
  <!-- ============================================================ -->

  <entry id="CASEFILE_HEADERS">
    <type>char</type>
    <default_value>$CIMEROOT/config/config_headers.xml</default_value>
    <group>case_der</group>
    <file>env_case.xml</file>
    <desc>contains both header and group information for all the case env_*.xml files </desc>
  </entry>

  <entry id="GRIDS_SPEC_FILE">
    <type>char</type>
    <default_value>$CIMEROOT/config/$MODEL/config_grids.xml</default_value>
    <group>case_last</group>
    <file>env_case.xml</file>
    <desc>file containing specification of all supported model grids, domains and mapping files (for documentation only - DO NOT EDIT)</desc>
    <schema>$CIMEROOT/config/xml_schemas/config_grids_v2.1.xsd</schema>
  </entry>

  <entry id="MACHINES_SPEC_FILE">
    <type>char</type>
    <default_value>$CIMEROOT/config/$MODEL/machines/config_machines.xml</default_value>
    <group>case_last</group>
    <file>env_case.xml</file>
    <desc>file containing machine specifications for target model primary component (for documentation only - DO NOT EDIT)</desc>
    <schema>$CIMEROOT/config/xml_schemas/config_machines.xsd</schema>
  </entry>

  <entry id="BATCH_SPEC_FILE">
    <type>char</type>
    <default_value>$CIMEROOT/config/$MODEL/machines/config_batch.xml</default_value>
    <group>case_last</group>
    <file>env_case.xml</file>
    <desc>file containing batch system details for target system  (for documentation only - DO NOT EDIT)</desc>
    <schema>$CIMEROOT/config/xml_schemas/config_batch.xsd</schema>
  </entry>

  <entry id="WORKFLOW_SPEC_FILE">
    <type>char</type>
    <default_value>$CIMEROOT/config/$MODEL/machines/config_workflow.xml</default_value>
    <group>case_last</group>
    <file>env_case.xml</file>
    <desc>file containing workflow (for documentation only - DO NOT EDIT)</desc>
    <schema>$CIMEROOT/config/xml_schemas/config_workflow.xsd</schema>
  </entry>

  <entry id="INPUTDATA_SPEC_FILE">
    <type>char</type>
    <default_value>$CIMEROOT/config/$MODEL/config_inputdata.xml</default_value>
    <group>case_last</group>
    <file>env_case.xml</file>
    <desc>file containing inputdata server descriptions  (for documentation only - DO NOT EDIT)</desc>
    <schema>$CIMEROOT/config/xml_schemas/config_inputdata.xsd</schema>
  </entry>

  <entry id="COMPILERS_SPEC_FILE">
    <type>char</type>
    <default_value>$CIMEROOT/config/$MODEL/machines/config_compilers.xml</default_value>
    <group>case_last</group>
    <file>env_case.xml</file>
    <desc>file containing compiler specifications for target model primary component (for documentation only - DO NOT EDIT)</desc>
    <schema>$CIMEROOT/config/xml_schemas/config_compilers_v2.xsd</schema>
  </entry>

  <entry id="PIO_SPEC_FILE">
    <type>char</type>
    <default_value>$CIMEROOT/config/$MODEL/machines/config_pio.xml</default_value>
    <group>case_last</group>
    <file>env_case.xml</file>
    <desc>file containing specification of pio settings for target model possible machine, compiler, mpilib, compset and/or grid attributes (for documentation only - DO NOT EDIT)</desc>
  </entry>

  <entry id="CONFIG_TESTS_FILE">
    <type>char</type>
    <values>
      <value>$CIMEROOT/config/config_tests.xml</value>
      <!-- component specific config_tests files -->
      <value component="clm">$COMP_ROOT_DIR_LND/cime_config/config_tests.xml</value>
    </values>
    <group>test</group>
    <file>env_test.xml</file>
    <desc>file containing system test descriptions </desc>
  </entry>

  <!-- ============================================================ -->
  <!-- Filenames for determining compsets and tests file            -->
  <!-- Depends on component attribute value   -->
  <!-- ============================================================ -->

  <entry id="COMP_ROOT_DIR_ATM">
    <type>char</type>
    <values>
      <value component="datm"      >$CIMEROOT/src/components/data_comps/datm</value>
      <value component="satm"      >$CIMEROOT/src/components/stub_comps/satm</value>
      <value component="xatm"      >$CIMEROOT/src/components/xcpl_comps/xatm</value>
      <value component="cam"      >$SRCROOT/components/cam/</value>
      <value component="fv3gfs"      >$SRCROOT/components/fv3/</value>
    </values>
    <group>case_comps</group>
    <file>env_case.xml</file>
    <desc>Root directory of the case atmospheric component  </desc>
    <schema>$CIMEROOT/config/xml_schemas/config_compsets.xsd</schema>
  </entry>

  <entry id="COMP_ROOT_DIR_CPL">
    <type>char</type>
    <values>
      <value>$CIMEROOT/src/drivers/$COMP_INTERFACE</value>
    </values>
    <group>case_comps</group>
    <file>env_case.xml</file>
    <desc>Root directory of the case driver/coupler component  </desc>
    <schema>$CIMEROOT/config/xml_schemas/config_compsets.xsd</schema>
  </entry>

  <entry id="COMP_ROOT_DIR_OCN">
    <type>char</type>
    <default_value>unset</default_value>
    <values>
<<<<<<< HEAD
      <value component="pop"       >$SRCROOT/components/pop/</value>
      <value component="mom"       >$SRCROOT/components/mom/</value>
=======
      <value component="pop"      >$SRCROOT/components/pop/</value>
      <value component="nemo"    >$SRCROOT/components/nemo/</value>
>>>>>>> c5bd8567
      <value component="docn"      >$CIMEROOT/src/components/data_comps/docn</value>
      <value component="socn"      >$CIMEROOT/src/components/stub_comps/socn</value>
      <value component="xocn"      >$CIMEROOT/src/components/xcpl_comps/xocn</value>
    </values>
    <group>case_comps</group>
    <file>env_case.xml</file>
    <desc>Root directory of the case ocean component  </desc>
    <schema>$CIMEROOT/config/xml_schemas/config_compsets.xsd</schema>
  </entry>

  <entry id="COMP_ROOT_DIR_WAV">
    <type>char</type>
    <default_value>unset</default_value>
    <values>
      <value component="ww3"      >$SRCROOT/components/ww3/</value>
      <value component="dwav"      >$CIMEROOT/src/components/data_comps/dwav</value>
      <value component="swav"      >$CIMEROOT/src/components/stub_comps/swav</value>
      <value component="xwav"      >$CIMEROOT/src/components/xcpl_comps/xwav</value>
    </values>
    <group>case_comps</group>
    <file>env_case.xml</file>
    <desc>Root directory of the case wave model component  </desc>
    <schema>$CIMEROOT/config/xml_schemas/config_compsets.xsd</schema>
  </entry>

  <entry id="COMP_ROOT_DIR_GLC">
    <type>char</type>
    <default_value>unset</default_value>
    <values>
      <value component="cism"      >$SRCROOT/components/cism/</value>
      <value component="dglc"      >$CIMEROOT/src/components/data_comps/dglc</value>
      <value component="sglc"      >$CIMEROOT/src/components/stub_comps/sglc</value>
      <value component="xglc"      >$CIMEROOT/src/components/xcpl_comps/xglc</value>
    </values>
    <group>case_comps</group>
    <file>env_case.xml</file>
    <desc>Root directory of the case land ice component  </desc>
    <schema>$CIMEROOT/config/xml_schemas/config_compsets.xsd</schema>
  </entry>

  <entry id="COMP_ROOT_DIR_ICE">
    <type>char</type>
    <default_value>unset</default_value>
    <values>
      <value component="cice"      >$SRCROOT/components/cice/</value>
      <value component="dice"      >$CIMEROOT/src/components/data_comps/dice</value>
      <value component="sice"      >$CIMEROOT/src/components/stub_comps/sice</value>
      <value component="xice"      >$CIMEROOT/src/components/xcpl_comps/xice</value>
    </values>
    <group>case_comps</group>
    <file>env_case.xml</file>
    <desc>Root directory of the case sea ice component  </desc>
    <schema>$CIMEROOT/config/xml_schemas/config_compsets.xsd</schema>
  </entry>

  <entry id="COMP_ROOT_DIR_ROF">
    <type>char</type>
    <default_value>unset</default_value>
    <values>
      <value component="rtm"      >$SRCROOT/components/rtm/</value>
      <value component="mosart"      >$SRCROOT/components/mosart/</value>
      <value component="drof"      >$CIMEROOT/src/components/data_comps/drof</value>
      <value component="srof"      >$CIMEROOT/src/components/stub_comps/srof</value>
      <value component="xrof"      >$CIMEROOT/src/components/xcpl_comps/xrof</value>
    </values>
    <group>case_comps</group>
    <file>env_case.xml</file>
    <desc>Root directory of the case river runoff model component  </desc>
    <schema>$CIMEROOT/config/xml_schemas/config_compsets.xsd</schema>
  </entry>

  <entry id="COMP_ROOT_DIR_LND">
    <type>char</type>
    <default_value>unset</default_value>
    <values>
      <value component="clm"      >$SRCROOT/components/clm/</value>
      <value component="dlnd"      >$CIMEROOT/src/components/data_comps/dlnd</value>
      <value component="slnd"      >$CIMEROOT/src/components/stub_comps/slnd</value>
      <value component="xlnd"      >$CIMEROOT/src/components/xcpl_comps/xlnd</value>
    </values>
    <group>case_comps</group>
    <file>env_case.xml</file>
    <desc>Root directory of the case land model component  </desc>
    <schema>$CIMEROOT/config/xml_schemas/config_compsets.xsd</schema>
  </entry>

  <entry id="COMP_ROOT_DIR_IAC">
    <type>char</type>
    <default_value>unset</default_value>
    <values>
      <value component="siac"      >$CIMEROOT/src/components/stub_comps/siac</value>
      <value component="xiac"      >$CIMEROOT/src/components/xcpl_comps/xiac</value>
    </values>
    <group>case_comps</group>
    <file>env_case.xml</file>
    <desc>Root directory of the case integrated assessment component  </desc>
    <schema>$CIMEROOT/config/xml_schemas/config_compsets.xsd</schema>
  </entry>

  <entry id="COMP_ROOT_DIR_ESP">
    <type>char</type>
    <default_value>unset</default_value>
    <values>
      <value component="desp"      >$CIMEROOT/src/components/data_comps/desp</value>
      <value component="sesp"      >$CIMEROOT/src/components/stub_comps/sesp</value>
    </values>
    <group>case_comps</group>
    <file>env_case.xml</file>
    <desc>Root directory of the case external system processing (esp) component  </desc>
    <schema>$CIMEROOT/config/xml_schemas/config_compsets.xsd</schema>
  </entry>

  <entry id="COMPSETS_SPEC_FILE">
    <type>char</type>
    <default_value>unset</default_value>
    <values>
      <value component="allactive">$SRCROOT/cime_config/config_compsets.xml</value>
      <value component="drv"      >$COMP_ROOT_DIR_CPL/cime_config/config_compsets.xml</value>
      <value component="cam"      >$COMP_ROOT_DIR_ATM/cime_config/config_compsets.xml</value>
      <value component="fv3gfs"   >$COMP_ROOT_DIR_ATM/cime_config/config_compsets.xml</value>
      <value component="cism"     >$COMP_ROOT_DIR_GLC/cime_config/config_compsets.xml</value>
      <value component="clm"      >$COMP_ROOT_DIR_LND/cime_config/config_compsets.xml</value>
      <value component="cice"     >$COMP_ROOT_DIR_ICE/cime_config/config_compsets.xml</value>
      <value component="pop"      >$COMP_ROOT_DIR_OCN/cime_config/config_compsets.xml</value>
<<<<<<< HEAD
      <value component="mom"      >$COMP_ROOT_DIR_OCN/cime_config/config_compsets.xml</value>
=======
      <value component="nemo"   >$COMP_ROOT_DIR_OCN/cime_config/config_compsets.xml</value>
>>>>>>> c5bd8567
    </values>
    <group>case_last</group>
    <file>env_case.xml</file>
    <desc>file containing specification of all compsets for primary component (for documentation only - DO NOT EDIT)</desc>
    <schema>$CIMEROOT/config/xml_schemas/config_compsets.xsd</schema>
  </entry>

  <entry id="PES_SPEC_FILE">
    <type>char</type>
    <default_value>unset</default_value>
    <values>
      <value component="allactive">$SRCROOT/cime_config/config_pes.xml</value>
      <value component="drv"      >$COMP_ROOT_DIR_CPL/cime_config/config_pes.xml</value>
      <value component="cam"      >$COMP_ROOT_DIR_ATM/cime_config/config_pes.xml</value>
      <value component="fv3gfs"   >$COMP_ROOT_DIR_ATM/cime_config/config_pes.xml</value>
      <value component="cism"     >$COMP_ROOT_DIR_GLC/cime_config/config_pes.xml</value>
      <value component="clm"      >$COMP_ROOT_DIR_LND/cime_config/config_pes.xml</value>
      <value component="cice"     >$COMP_ROOT_DIR_ICE/cime_config/config_pes.xml</value>
      <value component="pop"      >$COMP_ROOT_DIR_OCN/cime_config/config_pes.xml</value>
<<<<<<< HEAD
      <value component="mom"      >$COMP_ROOT_DIR_OCN/cime_config/config_pes.xml</value>
=======
      <value component="nemo"   >$COMP_ROOT_DIR_OCN/cime_config/config_pes.xml</value>
>>>>>>> c5bd8567
    </values>
    <group>case_last</group>
    <file>env_case.xml</file>
    <desc>file containing specification of all pe-layouts for primary component (for documentation only - DO NOT EDIT)</desc>
    <schema>$CIMEROOT/config/xml_schemas/config_pes.xsd</schema>
  </entry>

  <entry id="ARCHIVE_SPEC_FILE">
    <type>char</type>
    <values>
      <value>$CIMEROOT/config/cesm/config_archive.xml</value>
      <value component="drv"      >$COMP_ROOT_DIR_CPL/cime_config/config_archive.xml</value>
      <!-- data model components -->
      <value component="drof">$COMP_ROOT_DIR_ROF/cime_config/config_archive.xml</value>
      <value component="datm">$COMP_ROOT_DIR_ATM/cime_config/config_archive.xml</value>
      <value component="dice">$COMP_ROOT_DIR_ICE/cime_config/config_archive.xml</value>
      <value component="dlnd">$COMP_ROOT_DIR_LND/cime_config/config_archive.xml</value>
      <value component="docn">$COMP_ROOT_DIR_OCN/cime_config/config_archive.xml</value>
      <value component="dwav">$COMP_ROOT_DIR_WAV/cime_config/config_archive.xml</value>
      <!-- external model components -->
      <value component="cam"      >$COMP_ROOT_DIR_ATM/cime_config/config_archive.xml</value>
      <value component="cism"     >$COMP_ROOT_DIR_GLC/cime_config/config_archive.xml</value>
      <value component="clm"      >$COMP_ROOT_DIR_LND/cime_config/config_archive.xml</value>
      <value component="cice"     >$COMP_ROOT_DIR_ICE/cime_config/config_archive.xml</value>
      <value component="pop"      >$COMP_ROOT_DIR_OCN/cime_config/config_archive.xml</value>
<<<<<<< HEAD
      <value component="mom"      >$COMP_ROOT_DIR_OCN/cime_config/config_archive.xml</value>
=======
      <value component="nemo"   >$COMP_ROOT_DIR_OCN/cime_config/config_archive.xml</value>
>>>>>>> c5bd8567
      <value component="rtm"      >$COMP_ROOT_DIR_ROF/cime_config/config_archive.xml</value>
      <value component="mosart"   >$COMP_ROOT_DIR_ROF/cime_config/config_archive.xml</value>
    </values>
    <group>case_last</group>
    <file>env_case.xml</file>
    <desc>file containing specification of archive files for each component (for documentation only - DO NOT EDIT)</desc>
    <schema>$CIMEROOT/config/xml_schemas/config_archive.xsd</schema>
  </entry>

  <entry id="SYSTEM_TESTS_DIR">
    <type>char</type>
    <values>
      <value component="any">$CIMEROOT/scripts/lib/CIME/SystemTests</value>
      <value component="clm">$COMP_ROOT_DIR_LND/cime_config/SystemTests</value>
      <value component="cam">$COMP_ROOT_DIR_ATM/cime_config/SystemTests</value>
      <value component="pop">$COMP_ROOT_DIR_OCN/cime_config/SystemTests</value>
<<<<<<< HEAD
      <value component="mom">$COMP_ROOT_DIR_OCN/cime_config/SystemTests</value>
=======
      <value component="nemo">$COMP_ROOT_DIR_OCN/cime_config/SystemTests</value>
>>>>>>> c5bd8567
      <value component="cice">$COMP_ROOT_DIR_ICE/cime_config/SystemTests</value>
      <value component="cism">$COMP_ROOT_DIR_GLC/cime_config/SystemTests</value>
      <value component="rtm">$COMP_ROOT_DIR_ROF/cime_config/SystemTests</value>
      <value component="mosart">$COMP_ROOT_DIR_ROF/cime_config/SystemTests</value>
    </values>
    <group>test</group>
    <file>env_test.xml</file>
    <desc>directories containing cime compatible system test modules</desc>
  </entry>

  <entry id="TESTS_SPEC_FILE">
    <type>char</type>
    <default_value>unset</default_value>
    <values>
      <value component="allactive">$SRCROOT/cime_config/testlist_allactive.xml</value>
      <value component="drv"      >$COMP_ROOT_DIR_CPL/cime_config/testdefs/testlist_drv.xml</value>
      <value component="cam"      >$COMP_ROOT_DIR_ATM/cime_config/testdefs/testlist_cam.xml</value>
      <value component="cism"     >$COMP_ROOT_DIR_GLC/cime_config/testdefs/testlist_cism.xml</value>
      <value component="clm"      >$COMP_ROOT_DIR_LND/cime_config/testdefs/testlist_clm.xml</value>
      <value component="cice"     >$COMP_ROOT_DIR_ICE/cime_config/testdefs/testlist_cice.xml</value>
      <value component="pop"      >$COMP_ROOT_DIR_OCN/cime_config/testdefs/testlist_pop.xml</value>
<<<<<<< HEAD
      <value component="mom"      >$COMP_ROOT_DIR_OCN/cime_config/testdefs/testlist_mom.xml</value>
=======
      <value component="nemo"   >$COMP_ROOT_DIR_OCN/cime_config/testdefs/testlist_nemo.xml</value>
>>>>>>> c5bd8567
      <value component="rtm"      >$COMP_ROOT_DIR_ROF/cime_config/testdefs/testlist_rtm.xml</value>
      <value component="mosart"   >$COMP_ROOT_DIR_ROF/cime_config/testdefs/testlist_mosart.xml</value>
    </values>
    <group>case_last</group>
    <file>env_case.xml</file>
    <desc>file containing specification of all system tests for primary component (for documentation only - DO NOT EDIT)</desc>
    <schema>$CIMEROOT/config/xml_schemas/testlist.xsd</schema>
  </entry>

  <entry id="TESTS_MODS_DIR">
    <type>char</type>
    <default_value>unset</default_value>
    <values>
      <value component="allactive">$SRCROOT/cime_config/testmods_dirs</value>
      <value component="drv"      >$COMP_ROOT_DIR_CPL/cime_config/testdefs/testmods_dirs</value>
      <value component="cam"      >$COMP_ROOT_DIR_ATM/cime_config/testdefs/testmods_dirs</value>
      <value component="cism"     >$COMP_ROOT_DIR_GLC/cime_config/testdefs/testmods_dirs</value>
      <value component="clm"      >$COMP_ROOT_DIR_LND/cime_config/testdefs/testmods_dirs</value>
      <value component="cice"     >$COMP_ROOT_DIR_ICE/cime_config/testdefs/testmods_dirs</value>
      <value component="rtm"      >$COMP_ROOT_DIR_ROF/cime_config/testdefs/testmods_dirs</value>
      <value component="mosart"   >$COMP_ROOT_DIR_ROF/cime_config/testdefs/testmods_dirs</value>
      <value component="pop"      >$COMP_ROOT_DIR_OCN/cime_config/testdefs/testmods_dirs</value>
<<<<<<< HEAD
      <value component="mom"      >$COMP_ROOT_DIR_OCN/cime_config/testdefs/testmods_dirs</value>
=======
      <value component="nemo"   >$COMP_ROOT_DIR_OCN/cime_config/testdefs/testmods_dirs</value>
>>>>>>> c5bd8567
    </values>
    <group>case_last</group>
    <file>env_case.xml</file>
    <desc>directory containing test modifications for primary component tests (for documentation only - DO NOT EDIT)</desc>
  </entry>

  <entry id="USER_MODS_DIR">
    <type>char</type>
    <default_value>unset</default_value>
    <values>
      <value component="allactive">$SRCROOT/cime_config/usermods_dirs</value>
      <value component="drv"      >$COMP_ROOT_DIR_CPL/cime_config/usermods_dirs</value>
      <value component="cam"      >$COMP_ROOT_DIR_ATM/cime_config/usermods_dirs</value>
      <value component="cism"     >$COMP_ROOT_DIR_GLC/cime_config/usermods_dirs</value>
      <value component="clm"      >$COMP_ROOT_DIR_LND/cime_config/usermods_dirs</value>
      <value component="cice"     >$COMP_ROOT_DIR_ICE/cime_config/usermods_dirs</value>
      <value component="rtm"      >$COMP_ROOT_DIR_ROF/cime_config/usermods_dirs</value>
      <value component="mosart"   >$COMP_ROOT_DIR_ROF/cime_config/usermods_dirs</value>
      <value component="pop"      >$COMP_ROOT_DIR_OCN/cime_config/usermods_dirs</value>
<<<<<<< HEAD
      <value component="mom"      >$COMP_ROOT_DIR_OCN/cime_config/usermods_dirs</value>
=======
      <value component="nemo"   >$COMP_ROOT_DIR_OCN/cime_config/usermods_dirs</value>
>>>>>>> c5bd8567
    </values>
    <group>case_last</group>
    <file>env_case.xml</file>
    <desc>directory containing user modifications for primary components (for documentation only - DO NOT EDIT)</desc>
  </entry>


  <entry id="NAMELIST_DEFINITION_FILE">
    <type>char</type>
    <default_value>unset</default_value>
    <values>
      <value component="drv"      >$COMP_ROOT_DIR_CPL/cime_config/namelist_definition_drv.xml</value>
      <!-- data model components -->
      <value component="drof">$CIMEROOT/src/components/data_comps/drof/cime_config/namelist_definition_drof.xml</value>
      <value component="datm">$CIMEROOT/src/components/data_comps/datm/cime_config/namelist_definition_datm.xml</value>
      <value component="dice">$CIMEROOT/src/components/data_comps/dice/cime_config/namelist_definition_dice.xml</value>
      <value component="dlnd">$CIMEROOT/src/components/data_comps/dlnd/cime_config/namelist_definition_dlnd.xml</value>
      <value component="docn">$CIMEROOT/src/components/data_comps/docn/cime_config/namelist_definition_docn.xml</value>
      <value component="dwav">$CIMEROOT/src/components/data_comps/dwav/cime_config/namelist_definition_dwav.xml</value>
      <!-- external model components -->
      <!--  TODO
      <value component="cam"      >$COMP_ROOT_DIR_ATM/bld/namelist_files/namelist_definition.xml</value>
      <value component="cism"     >$COMP_ROOT_DIR_GLC/bld/namelist_files/namelist_definition_cism.xml</value>
      <value component="cice"     >$COMP_ROOT_DIR_ICE/cime_config/namelist_definition_cice.xml</value>
      <value component="clm"      >$COMP_ROOT_DIR_LND/bld/namelist_files/namelist_definition_ctsm.xml</value>
      <value component="pop"      >$COMP_ROOT_DIR_OCN/bld/namelist_files/namelist_definition_pop.xml</value>
<<<<<<< HEAD
      <value component="mom"      >$COMP_ROOT_DIR_OCN/bld/namelist_files/namelist_definition_mom.xml</value>
=======
      <value component="nemo"   >$COMP_ROOT_DIR_OCN/bld/namelist_files/namelist_definition_nemo.xml</value>
>>>>>>> c5bd8567
      -->
    </values>
    <group>case_last</group>
    <file>env_case.xml</file>
    <desc>file containing namelist_definitions for all components </desc>
    <schema>$CIMEROOT/config/xml_schemas/entry_id_namelist.xsd</schema>
  </entry>

  <!-- =============================================================== -->
  <!-- File names for all component specific configuration variables -->
  <!-- =============================================================== -->

  <entry id="CONFIG_CPL_FILE">
    <type>char</type>
    <values>
      <value>$COMP_ROOT_DIR_CPL/cime_config/config_component.xml</value>
    </values>
    <group>case_last</group>
    <file>env_case.xml</file>
    <desc>file containing all non-component specific case configuration variables (for documentation only - DO NOT EDIT)</desc>
    <schema version="2.0">$CIMEROOT/config/xml_schemas/entry_id.xsd</schema>
    <schema version="3.0">$CIMEROOT/config/xml_schemas/entry_id_version3.xsd</schema>
  </entry>

  <entry id="CONFIG_CPL_FILE_MODEL_SPECIFIC">
    <type>char</type>
    <values>
      <value>$CIMEROOT/src/drivers/$COMP_INTERFACE/cime_config/config_component_$MODEL.xml</value>
    </values>
    <group>case_last</group>
    <file>env_case.xml</file>
    <desc>file containing all component specific driver configuration variables (for documentation only - DO NOT EDIT)</desc>
    <schema version="2.0">$CIMEROOT/config/xml_schemas/entry_id.xsd</schema>
    <schema version="3.0">$CIMEROOT/config/xml_schemas/entry_id_version3.xsd</schema>
  </entry>

  <entry id="CONFIG_ATM_FILE">
    <type>char</type>
    <default_value>unset</default_value>
    <values>
      <value>$COMP_ROOT_DIR_ATM/cime_config/config_component.xml</value>
    </values>
    <group>case_last</group>
    <file>env_case.xml</file>
    <desc>file containing specification of component specific definitions and values(for documentation only - DO NOT EDIT)</desc>
    <schema version="2.0">$CIMEROOT/config/xml_schemas/entry_id.xsd</schema>
    <schema version="3.0">$CIMEROOT/config/xml_schemas/entry_id_version3.xsd</schema>
  </entry>

  <entry id="CONFIG_LND_FILE">
    <type>char</type>
    <values>
      <value>$COMP_ROOT_DIR_LND/cime_config/config_component.xml</value>
    </values>
    <group>case_last</group>
    <file>env_case.xml</file>
    <desc>file containing specification of component specific definitions and values(for documentation only - DO NOT EDIT)</desc>
    <schema version="2.0">$CIMEROOT/config/xml_schemas/entry_id.xsd</schema>
    <schema version="3.0">$CIMEROOT/config/xml_schemas/entry_id_version3.xsd</schema>
  </entry>

  <entry id="CONFIG_ROF_FILE">
    <type>char</type>
    <values>
      <value>$COMP_ROOT_DIR_ROF/cime_config/config_component.xml</value>
    </values>
    <group>case_last</group>
    <file>env_case.xml</file>
    <desc>file containing specification of component specific definitions and values(for documentation only - DO NOT EDIT)</desc>
    <schema version="2.0">$CIMEROOT/config/xml_schemas/entry_id.xsd</schema>
    <schema version="3.0">$CIMEROOT/config/xml_schemas/entry_id_version3.xsd</schema>
  </entry>

  <entry id="CONFIG_ICE_FILE">
    <type>char</type>
    <values>
      <value>$COMP_ROOT_DIR_ICE/cime_config/config_component.xml</value>
    </values>
    <group>case_last</group>
    <file>env_case.xml</file>
    <desc>file containing specification of component specific definitions and values(for documentation only - DO NOT EDIT)</desc>
    <schema version="2.0">$CIMEROOT/config/xml_schemas/entry_id.xsd</schema>
    <schema version="3.0">$CIMEROOT/config/xml_schemas/entry_id_version3.xsd</schema>
  </entry>

  <entry id="CONFIG_OCN_FILE">
    <type>char</type>
    <values>
      <value>$COMP_ROOT_DIR_OCN/cime_config/config_component.xml</value>
    </values>
    <group>case_last</group>
    <file>env_case.xml</file>
    <desc>file containing specification of component specific definitions and values(for documentation only - DO NOT EDIT)</desc>
    <schema version="2.0">$CIMEROOT/config/xml_schemas/entry_id.xsd</schema>
    <schema version="3.0">$CIMEROOT/config/xml_schemas/entry_id_version3.xsd</schema>
  </entry>

  <entry id="CONFIG_GLC_FILE">
    <type>char</type>
    <values>
      <value>$COMP_ROOT_DIR_GLC/cime_config/config_component.xml</value>
    </values>
    <group>case_last</group>
    <file>env_case.xml</file>
    <desc>file containing specification of component specific definitions and values(for documentation only - DO NOT EDIT)</desc>
    <schema version="2.0">$CIMEROOT/config/xml_schemas/entry_id.xsd</schema>
    <schema version="3.0">$CIMEROOT/config/xml_schemas/entry_id_version3.xsd</schema>
  </entry>

  <entry id="CONFIG_IAC_FILE">
    <type>char</type>
    <default_value>unset</default_value>
    <values>
      <value>$COMP_ROOT_DIR_IAC/cime_config/config_component.xml</value>
    </values>
    <group>case_last</group>
    <file>env_case.xml</file>
    <desc>file containing specification of component specific definitions and values(for documentation only - DO NOT EDIT)</desc>
    <schema version="2.0">$CIMEROOT/config/xml_schemas/entry_id.xsd</schema>
    <schema version="3.0">$CIMEROOT/config/xml_schemas/entry_id_version3.xsd</schema>
  </entry>

  <entry id="CONFIG_WAV_FILE">
    <type>char</type>
    <values>
      <value>$COMP_ROOT_DIR_WAV/cime_config/config_component.xml</value>
    </values>
    <group>case_last</group>
    <file>env_case.xml</file>
    <desc>file containing specification of component specific definitions and values(for documentation only - DO NOT EDIT)</desc>
    <schema version="2.0">$CIMEROOT/config/xml_schemas/entry_id.xsd</schema>
    <schema version="3.0">$CIMEROOT/config/xml_schemas/entry_id_version3.xsd</schema>
  </entry>

  <entry id="CONFIG_ESP_FILE">
    <type>char</type>
    <values>
      <value >$COMP_ROOT_DIR_ESP/cime_config/config_component.xml</value>
    </values>
    <group>case_last</group>
    <file>env_case.xml</file>
    <desc>file containing specification of component specific definitions and values(for documentation only - DO NOT EDIT)</desc>
    <schema version="2.0">$CIMEROOT/config/xml_schemas/entry_id.xsd</schema>
    <schema version="3.0">$CIMEROOT/config/xml_schemas/entry_id_version3.xsd</schema>
  </entry>

</entry_id><|MERGE_RESOLUTION|>--- conflicted
+++ resolved
@@ -133,13 +133,9 @@
     <type>char</type>
     <default_value>unset</default_value>
     <values>
-<<<<<<< HEAD
       <value component="pop"       >$SRCROOT/components/pop/</value>
       <value component="mom"       >$SRCROOT/components/mom/</value>
-=======
-      <value component="pop"      >$SRCROOT/components/pop/</value>
-      <value component="nemo"    >$SRCROOT/components/nemo/</value>
->>>>>>> c5bd8567
+      <value component="nemo"      >$SRCROOT/components/nemo/</value>
       <value component="docn"      >$CIMEROOT/src/components/data_comps/docn</value>
       <value component="socn"      >$CIMEROOT/src/components/stub_comps/socn</value>
       <value component="xocn"      >$CIMEROOT/src/components/xcpl_comps/xocn</value>
@@ -264,11 +260,8 @@
       <value component="clm"      >$COMP_ROOT_DIR_LND/cime_config/config_compsets.xml</value>
       <value component="cice"     >$COMP_ROOT_DIR_ICE/cime_config/config_compsets.xml</value>
       <value component="pop"      >$COMP_ROOT_DIR_OCN/cime_config/config_compsets.xml</value>
-<<<<<<< HEAD
       <value component="mom"      >$COMP_ROOT_DIR_OCN/cime_config/config_compsets.xml</value>
-=======
       <value component="nemo"   >$COMP_ROOT_DIR_OCN/cime_config/config_compsets.xml</value>
->>>>>>> c5bd8567
     </values>
     <group>case_last</group>
     <file>env_case.xml</file>
@@ -288,11 +281,8 @@
       <value component="clm"      >$COMP_ROOT_DIR_LND/cime_config/config_pes.xml</value>
       <value component="cice"     >$COMP_ROOT_DIR_ICE/cime_config/config_pes.xml</value>
       <value component="pop"      >$COMP_ROOT_DIR_OCN/cime_config/config_pes.xml</value>
-<<<<<<< HEAD
       <value component="mom"      >$COMP_ROOT_DIR_OCN/cime_config/config_pes.xml</value>
-=======
       <value component="nemo"   >$COMP_ROOT_DIR_OCN/cime_config/config_pes.xml</value>
->>>>>>> c5bd8567
     </values>
     <group>case_last</group>
     <file>env_case.xml</file>
@@ -318,11 +308,8 @@
       <value component="clm"      >$COMP_ROOT_DIR_LND/cime_config/config_archive.xml</value>
       <value component="cice"     >$COMP_ROOT_DIR_ICE/cime_config/config_archive.xml</value>
       <value component="pop"      >$COMP_ROOT_DIR_OCN/cime_config/config_archive.xml</value>
-<<<<<<< HEAD
       <value component="mom"      >$COMP_ROOT_DIR_OCN/cime_config/config_archive.xml</value>
-=======
       <value component="nemo"   >$COMP_ROOT_DIR_OCN/cime_config/config_archive.xml</value>
->>>>>>> c5bd8567
       <value component="rtm"      >$COMP_ROOT_DIR_ROF/cime_config/config_archive.xml</value>
       <value component="mosart"   >$COMP_ROOT_DIR_ROF/cime_config/config_archive.xml</value>
     </values>
@@ -339,11 +326,8 @@
       <value component="clm">$COMP_ROOT_DIR_LND/cime_config/SystemTests</value>
       <value component="cam">$COMP_ROOT_DIR_ATM/cime_config/SystemTests</value>
       <value component="pop">$COMP_ROOT_DIR_OCN/cime_config/SystemTests</value>
-<<<<<<< HEAD
       <value component="mom">$COMP_ROOT_DIR_OCN/cime_config/SystemTests</value>
-=======
       <value component="nemo">$COMP_ROOT_DIR_OCN/cime_config/SystemTests</value>
->>>>>>> c5bd8567
       <value component="cice">$COMP_ROOT_DIR_ICE/cime_config/SystemTests</value>
       <value component="cism">$COMP_ROOT_DIR_GLC/cime_config/SystemTests</value>
       <value component="rtm">$COMP_ROOT_DIR_ROF/cime_config/SystemTests</value>
@@ -365,11 +349,8 @@
       <value component="clm"      >$COMP_ROOT_DIR_LND/cime_config/testdefs/testlist_clm.xml</value>
       <value component="cice"     >$COMP_ROOT_DIR_ICE/cime_config/testdefs/testlist_cice.xml</value>
       <value component="pop"      >$COMP_ROOT_DIR_OCN/cime_config/testdefs/testlist_pop.xml</value>
-<<<<<<< HEAD
       <value component="mom"      >$COMP_ROOT_DIR_OCN/cime_config/testdefs/testlist_mom.xml</value>
-=======
       <value component="nemo"   >$COMP_ROOT_DIR_OCN/cime_config/testdefs/testlist_nemo.xml</value>
->>>>>>> c5bd8567
       <value component="rtm"      >$COMP_ROOT_DIR_ROF/cime_config/testdefs/testlist_rtm.xml</value>
       <value component="mosart"   >$COMP_ROOT_DIR_ROF/cime_config/testdefs/testlist_mosart.xml</value>
     </values>
@@ -392,11 +373,8 @@
       <value component="rtm"      >$COMP_ROOT_DIR_ROF/cime_config/testdefs/testmods_dirs</value>
       <value component="mosart"   >$COMP_ROOT_DIR_ROF/cime_config/testdefs/testmods_dirs</value>
       <value component="pop"      >$COMP_ROOT_DIR_OCN/cime_config/testdefs/testmods_dirs</value>
-<<<<<<< HEAD
       <value component="mom"      >$COMP_ROOT_DIR_OCN/cime_config/testdefs/testmods_dirs</value>
-=======
       <value component="nemo"   >$COMP_ROOT_DIR_OCN/cime_config/testdefs/testmods_dirs</value>
->>>>>>> c5bd8567
     </values>
     <group>case_last</group>
     <file>env_case.xml</file>
@@ -416,11 +394,8 @@
       <value component="rtm"      >$COMP_ROOT_DIR_ROF/cime_config/usermods_dirs</value>
       <value component="mosart"   >$COMP_ROOT_DIR_ROF/cime_config/usermods_dirs</value>
       <value component="pop"      >$COMP_ROOT_DIR_OCN/cime_config/usermods_dirs</value>
-<<<<<<< HEAD
       <value component="mom"      >$COMP_ROOT_DIR_OCN/cime_config/usermods_dirs</value>
-=======
       <value component="nemo"   >$COMP_ROOT_DIR_OCN/cime_config/usermods_dirs</value>
->>>>>>> c5bd8567
     </values>
     <group>case_last</group>
     <file>env_case.xml</file>
@@ -447,11 +422,8 @@
       <value component="cice"     >$COMP_ROOT_DIR_ICE/cime_config/namelist_definition_cice.xml</value>
       <value component="clm"      >$COMP_ROOT_DIR_LND/bld/namelist_files/namelist_definition_ctsm.xml</value>
       <value component="pop"      >$COMP_ROOT_DIR_OCN/bld/namelist_files/namelist_definition_pop.xml</value>
-<<<<<<< HEAD
       <value component="mom"      >$COMP_ROOT_DIR_OCN/bld/namelist_files/namelist_definition_mom.xml</value>
-=======
       <value component="nemo"   >$COMP_ROOT_DIR_OCN/bld/namelist_files/namelist_definition_nemo.xml</value>
->>>>>>> c5bd8567
       -->
     </values>
     <group>case_last</group>
