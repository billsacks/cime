--- conflicted
+++ resolved
@@ -162,14 +162,9 @@
     <type>char</type>
     <default_value>unset</default_value>
     <values>
-<<<<<<< HEAD
-      <value component="ww3"                         >$SRCROOT/components/ww3</value>
       <value component="ww3dev"                      >$SRCROOT/components/ww3dev</value>
-      <value component="dwav" comp_interface="mct"   >$CIMEROOT/src/components/data_comps_$COMP_INTERFACE/dwav</value>
-=======
       <value component="ww3"                         >$SRCROOT/components/ww3/</value>
       <value component="dwav" comp_interface="mct"   >$SRCROOT/components/cpl7/components/data_comps_$COMP_INTERFACE/dwav</value>
->>>>>>> 929d0a3e
       <value component="dwav" comp_interface="nuopc" >$SRCROOT/components/cdeps/dwav</value>
       <value component="swav" comp_interface="mct"   >$SRCROOT/components/cpl7/components/stub_comps_$COMP_INTERFACE/swav</value>
       <value component="swav" comp_interface="nuopc" >$CIMEROOT/src/components/stub_comps_$COMP_INTERFACE/swav</value>
