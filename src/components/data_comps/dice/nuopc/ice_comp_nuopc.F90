module ice_comp_nuopc

  !----------------------------------------------------------------------------
  ! This is the NUOPC cap for DICE
  !----------------------------------------------------------------------------

  use ESMF
  use NUOPC                 , only : NUOPC_CompDerive, NUOPC_CompSetEntryPoint, NUOPC_CompSpecialize
  use NUOPC                 , only : NUOPC_CompAttributeGet, NUOPC_Advertise
  use NUOPC_Model           , only : model_routine_SS        => SetServices
  use NUOPC_Model           , only : model_label_Advance     => label_Advance
  use NUOPC_Model           , only : model_label_SetRunClock => label_SetRunClock
  use NUOPC_Model           , only : model_label_Finalize    => label_Finalize
  use NUOPC_Model           , only : NUOPC_ModelGet
  use med_constants_mod     , only : R8, CXX, CL, CS
  use med_constants_mod     , only : shr_log_Unit
  use med_constants_mod     , only : shr_file_getlogunit, shr_file_setlogunit
  use med_constants_mod     , only : shr_file_getloglevel, shr_file_setloglevel
  use med_constants_mod     , only : shr_file_setIO, shr_file_getUnit
  use med_constants_mod     , only : shr_cal_ymd2date, shr_cal_noleap, shr_cal_gregorian
  use shr_nuopc_scalars_mod , only : flds_scalar_name
  use shr_nuopc_scalars_mod , only : flds_scalar_num
  use shr_nuopc_scalars_mod , only : flds_scalar_index_nx
  use shr_nuopc_scalars_mod , only : flds_scalar_index_ny
  use shr_nuopc_methods_mod , only : shr_nuopc_methods_Clock_TimePrint
  use shr_nuopc_methods_mod , only : shr_nuopc_methods_ChkErr
  use shr_nuopc_methods_mod , only : shr_nuopc_methods_State_SetScalar
  use shr_nuopc_methods_mod , only : shr_nuopc_methods_State_Diagnose
  use shr_nuopc_grid_mod    , only : shr_nuopc_grid_ArrayToState
  use shr_nuopc_grid_mod    , only : shr_nuopc_grid_StateToArray
  use shr_const_mod         , only : SHR_CONST_SPVAL
  use shr_strdata_mod       , only : shr_strdata_type
  use shr_cal_mod           , only : shr_cal_ymd2julian
  use shr_const_mod         , only : shr_const_pi
  use dshr_nuopc_mod        , only : fld_list_type, fldsMax, fld_list_realize
  use dshr_nuopc_mod        , only : ModelInitPhase, ModelSetRunClock, ModelSetMetaData
  use dice_shr_mod          , only : dice_shr_read_namelists
  use dice_comp_mod         , only : dice_comp_init, dice_comp_run, dice_comp_advertise
  use mct_mod               , only : mct_Avect, mct_Avect_info


  implicit none
  private ! except

  public  :: SetServices

  private :: InitializeAdvertise
  private :: InitializeRealize
  private :: ModelAdvance
  private :: ModelFinalize

  !--------------------------------------------------------------------------
  ! Private module data
  !--------------------------------------------------------------------------

  integer                    :: fldsToIce_num = 0
  integer                    :: fldsFrIce_num = 0
  type (fld_list_type)       :: fldsToIce(fldsMax)
  type (fld_list_type)       :: fldsFrIce(fldsMax)
  type(shr_strdata_type)     :: SDICE
  type(mct_aVect)            :: x2i
  type(mct_aVect)            :: i2x
  integer                    :: compid                    ! mct comp id
  integer                    :: mpicom                    ! mpi communicator
  integer                    :: my_task                   ! my task in mpi communicator mpicom
  integer                    :: inst_index                ! number of current instance (ie. 1)
  character(len=16)          :: inst_name                 ! fullname of current instance (ie. "lnd_0001")
  character(len=16)          :: inst_suffix = ""          ! char string associated with instance (ie. "_0001" or "")
  integer                    :: logunit                   ! logging unit number
  integer, parameter         :: master_task=0             ! task number of master task
  logical                    :: read_restart              ! start from restart
  character(len=256)         :: case_name                 ! case name
  integer                    :: dbrc
  logical                    :: flds_i2o_per_cat          ! .true. if select per ice thickness
                                                          ! category fields are passed from ice to ocean
  character(len=80)          :: calendar                  ! calendar name
  integer                    :: modeldt                   ! integer timestep
  character(len=CXX)         :: flds_i2x = ''
  character(len=CXX)         :: flds_x2i = ''
  logical                    :: use_esmf_metadata = .false.
  real(R8)    ,parameter     :: pi  = shr_const_pi      ! pi
  character(*),parameter     :: modName =  "(ice_comp_nuopc)"
  integer, parameter         :: debug_import = 0          ! if > 0 will diagnose import fields
  integer, parameter         :: debug_export = 0          ! if > 0 will diagnose export fields
  character(*),parameter     :: u_FILE_u = &
       __FILE__

!===============================================================================
contains
!===============================================================================

  subroutine SetServices(gcomp, rc)
    type(ESMF_GridComp)  :: gcomp
    integer, intent(out) :: rc
    character(len=*),parameter  :: subname=trim(modName)//':(SetServices) '

    rc = ESMF_SUCCESS
    call ESMF_LogWrite(subname//' called', ESMF_LOGMSG_INFO, rc=dbrc)

    ! the NUOPC gcomp component will register the generic methods
    call NUOPC_CompDerive(gcomp, model_routine_SS, rc=rc)
    if (shr_nuopc_methods_ChkErr(rc,__LINE__,u_FILE_u)) return

    ! switching to IPD versions
    call ESMF_GridCompSetEntryPoint(gcomp, ESMF_METHOD_INITIALIZE, &
         userRoutine=ModelInitPhase, phase=0, rc=rc)
    if (shr_nuopc_methods_ChkErr(rc,__LINE__,u_FILE_u)) return

    ! set entry point for methods that require specific implementation
    call NUOPC_CompSetEntryPoint(gcomp, ESMF_METHOD_INITIALIZE, &
         phaseLabelList=(/"IPDv01p1"/), userRoutine=InitializeAdvertise, rc=rc)
    if (shr_nuopc_methods_ChkErr(rc,__LINE__,u_FILE_u)) return
    call NUOPC_CompSetEntryPoint(gcomp, ESMF_METHOD_INITIALIZE, &
         phaseLabelList=(/"IPDv01p3"/), userRoutine=InitializeRealize, rc=rc)
    if (shr_nuopc_methods_ChkErr(rc,__LINE__,u_FILE_u)) return

    ! attach specializing method(s)

    call NUOPC_CompSpecialize(gcomp, specLabel=model_label_Advance, &
         specRoutine=ModelAdvance, rc=rc)
    if (shr_nuopc_methods_ChkErr(rc,__LINE__,u_FILE_u)) return

    call ESMF_MethodRemove(gcomp, label=model_label_SetRunClock, rc=rc)
    if (shr_nuopc_methods_ChkErr(rc,__LINE__,u_FILE_u)) return

    call NUOPC_CompSpecialize(gcomp, specLabel=model_label_SetRunClock, &
         specRoutine=ModelSetRunClock, rc=rc)
    if (shr_nuopc_methods_ChkErr(rc,__LINE__,u_FILE_u)) return

    call NUOPC_CompSpecialize(gcomp, specLabel=model_label_Finalize, &
         specRoutine=ModelFinalize, rc=rc)
    if (shr_nuopc_methods_ChkErr(rc,__LINE__,u_FILE_u)) return

    call ESMF_LogWrite(subname//' done', ESMF_LOGMSG_INFO, rc=dbrc)

  end subroutine SetServices

  !===============================================================================

  subroutine InitializeAdvertise(gcomp, importState, exportState, clock, rc)
    use shr_nuopc_utils_mod, only : shr_nuopc_set_component_logging
    use shr_nuopc_utils_mod, only : shr_nuopc_get_component_instance

    type(ESMF_GridComp)  :: gcomp
    type(ESMF_State)     :: importState, exportState
    type(ESMF_Clock)     :: clock
    integer, intent(out) :: rc

    ! local variables
    logical            :: ice_present    ! flag
    logical            :: ice_prognostic ! flag
    type(ESMF_VM)      :: vm
    integer            :: lmpicom
    character(len=CL)  :: cvalue
    integer            :: n
    integer            :: ierr           ! error code
    integer            :: shrlogunit     ! original log unit
    integer            :: shrloglev      ! original log level
    logical            :: isPresent
    character(len=CL)  :: diro
    character(len=CL)  :: logfile
    integer            :: localPet
    character(len=CL)  :: fileName    ! generic file name
    character(len=*),parameter :: subname=trim(modName)//':(InitializeAdvertise) '
    !-------------------------------------------------------------------------------

    rc = ESMF_SUCCESS
    call ESMF_LogWrite(subname//' called', ESMF_LOGMSG_INFO, rc=dbrc)

    !----------------------------------------------------------------------------
    ! generate local mpi comm
    !----------------------------------------------------------------------------

    call ESMF_GridCompGet(gcomp, vm=vm, rc=rc)
    if (shr_nuopc_methods_ChkErr(rc,__LINE__,u_FILE_u)) return

    call ESMF_VMGet(vm, mpiCommunicator=lmpicom, localPet=localPet, rc=rc)
    if (shr_nuopc_methods_ChkErr(rc,__LINE__,u_FILE_u)) return

    call mpi_comm_dup(lmpicom, mpicom, ierr)
    call mpi_comm_rank(mpicom, my_task, ierr)

    !----------------------------------------------------------------------------
    ! determine instance information
    !----------------------------------------------------------------------------

    call shr_nuopc_get_component_instance(gcomp, inst_suffix, inst_index)
    inst_name = "ICE"//trim(inst_suffix)

    !----------------------------------------------------------------------------
    ! set logunit and set shr logging to my log file
    !----------------------------------------------------------------------------

    call shr_nuopc_set_component_logging(gcomp, my_task==master_task, logunit, shrlogunit, shrloglev)

    !----------------------------------------------------------------------------
    ! Read input namelists and set present and prognostic flags
    !----------------------------------------------------------------------------

    filename = "dice_in"//trim(inst_suffix)
    call dice_shr_read_namelists(filename, mpicom, my_task, master_task, &
         logunit, SDICE, ice_present, ice_prognostic)

    !--------------------------------
    ! Advertise import and export fields
    !--------------------------------

    call dice_comp_advertise(importstate, exportState, &
       ice_present, ice_prognostic, &
       fldsFrIce_num, fldsFrIce, fldsToIce_num, fldsToIce, &
       flds_i2x, flds_x2i, rc)

    !----------------------------------------------------------------------------
    ! Reset shr logging to original values
    !----------------------------------------------------------------------------

    call shr_file_setLogUnit (shrlogunit)
    call shr_file_setLogLevel(shrloglev)

    call ESMF_LogWrite(subname//' done', ESMF_LOGMSG_INFO, rc=dbrc)

  end subroutine InitializeAdvertise

  !===============================================================================

  subroutine InitializeRealize(gcomp, importState, exportState, clock, rc)
    type(ESMF_GridComp)  :: gcomp
    type(ESMF_State)     :: importState, exportState
    type(ESMF_Clock)     :: clock
    integer, intent(out) :: rc

    ! local variables
    type(ESMF_Mesh)         :: Emesh
    type(ESMF_TIME)         :: currTime
    type(ESMF_TimeInterval) :: timeStep
    type(ESMF_Calendar)     :: esmf_calendar             ! esmf calendar
    type(ESMF_CalKind_Flag) :: esmf_caltype              ! esmf calendar type
    integer                 :: nx_global, ny_global      ! global sizes
    integer                 :: n                         ! index
    character(len=256)      :: cvalue                    ! tempoaray character string
    integer                 :: shrlogunit                ! original log unit
    integer                 :: shrloglev                 ! original log level
    logical                 :: scmMode = .false.         ! single column mode
    real(R8)                :: scmLat  = shr_const_SPVAL ! single column lat
    real(R8)                :: scmLon  = shr_const_SPVAL ! single column lon
    integer                 :: current_ymd               ! model date
    integer                 :: current_year              ! model year
    integer                 :: current_mon               ! model month
    integer                 :: current_day               ! model day
    integer                 :: current_tod               ! model sec into model date
    real(R8)                :: cosarg                    ! for setting ice temp pattern
    real(R8)                :: jday, jday0               ! elapsed day counters
    logical                 :: write_restart
    character(len=*),parameter :: subname=trim(modName)//':(InitializeRealize) '
    !-------------------------------------------------------------------------------

    rc = ESMF_SUCCESS
    call ESMF_LogWrite(subname//' called', ESMF_LOGMSG_INFO, rc=dbrc)

    !----------------------------------------------------------------------------
    ! Reset shr logging to my log file
    !----------------------------------------------------------------------------

    call shr_file_getLogUnit (shrlogunit)
    call shr_file_getLogLevel(shrloglev)
    call shr_file_setLogLevel(max(shrloglev,1))
    call shr_file_setLogUnit (logUnit)

    !--------------------------------
    ! get config variables
    !--------------------------------

    call NUOPC_CompAttributeGet(gcomp, name='case_name', value=case_name, rc=rc)
    if (shr_nuopc_methods_ChkErr(rc,__LINE__,u_FILE_u)) return

    call NUOPC_CompAttributeGet(gcomp, name='scmlon', value=cvalue, rc=rc)
    if (shr_nuopc_methods_ChkErr(rc,__LINE__,u_FILE_u)) return
    read(cvalue,*) scmlon

    call NUOPC_CompAttributeGet(gcomp, name='scmlat', value=cvalue, rc=rc)
    if (shr_nuopc_methods_ChkErr(rc,__LINE__,u_FILE_u)) return
    read(cvalue,*) scmlat

    call NUOPC_CompAttributeGet(gcomp, name='single_column', value=cvalue, rc=rc)
    if (shr_nuopc_methods_ChkErr(rc,__LINE__,u_FILE_u)) return
    read(cvalue,*) scmMode

    call NUOPC_CompAttributeGet(gcomp, name='read_restart', value=cvalue, rc=rc)
    if (shr_nuopc_methods_ChkErr(rc,__LINE__,u_FILE_u)) return
    read(cvalue,*) read_restart

    call NUOPC_CompAttributeGet(gcomp, name='flds_i2o_per_cat', value=cvalue, rc=rc)
    if (shr_nuopc_methods_ChkErr(rc,__LINE__,u_FILE_u)) return
    read(cvalue,*) flds_i2o_per_cat  ! module variable

    call NUOPC_CompAttributeGet(gcomp, name='MCTID', value=cvalue, rc=rc)
    if (shr_nuopc_methods_ChkErr(rc,__LINE__,u_FILE_u)) return
    read(cvalue,*) compid

    !----------------------------------------------------------------------------
    ! Determine calendar info
    !----------------------------------------------------------------------------

    call ESMF_ClockGet( clock, calkindflag=esmf_caltype, rc=rc )
    if (shr_nuopc_methods_ChkErr(rc,__LINE__,u_FILE_u)) return

    if (esmf_caltype == ESMF_CALKIND_NOLEAP) then
       calendar = shr_cal_noleap
    else if (esmf_caltype == ESMF_CALKIND_GREGORIAN) then
       calendar = shr_cal_gregorian
    else
       call ESMF_LogWrite(subname//" ERROR bad ESMF calendar name "//trim(calendar), &
            ESMF_LOGMSG_ERROR, rc=dbrc)
       rc = ESMF_Failure
       return
    end if

    !--------------------------------
    ! Generate the mesh
    !--------------------------------

    call NUOPC_CompAttributeGet(gcomp, name='mesh_ice', value=cvalue, rc=rc)
    if (shr_nuopc_methods_ChkErr(rc,__LINE__,u_FILE_u)) return

    Emesh = ESMF_MeshCreate(filename=trim(cvalue), fileformat=ESMF_FILEFORMAT_ESMFMESH, rc=rc)
    if (shr_nuopc_methods_ChkErr(rc,__LINE__,u_FILE_u)) return

    !--------------------------------
    ! Initialize model
    !--------------------------------

    call dice_comp_init(x2i, i2x, &
         flds_x2i, flds_i2x, flds_i2o_per_cat, &
         SDICE, mpicom, compid, my_task, master_task, &
         inst_suffix, inst_name, logunit, read_restart, &
         scmMode, scmlat, scmlon, calendar, Emesh)

    !--------------------------------
    ! realize the actively coupled fields, now that a mesh is established
    ! NUOPC_Realize "realizes" a previously advertised field in the importState and exportState
    ! by replacing the advertised fields with the newly created fields of the same name.
    !--------------------------------

    call fld_list_realize( &
         state=ExportState, &
         fldList=fldsFrIce, &
         numflds=fldsFrIce_num, &
         flds_scalar_name=flds_scalar_name, &
         flds_scalar_num=flds_scalar_num, &
         tag=subname//':diceExport',&
         mesh=Emesh, rc=rc)
    if (shr_nuopc_methods_ChkErr(rc,__LINE__,u_FILE_u)) return

    call fld_list_realize( &
         state=importState, &
         fldList=fldsToIce, &
         numflds=fldsToIce_num, &
         flds_scalar_name=flds_scalar_name, &
         flds_scalar_num=flds_scalar_num, &
         tag=subname//':diceImport',&
         mesh=Emesh, rc=rc)
    if (shr_nuopc_methods_ChkErr(rc,__LINE__,u_FILE_u)) return

    !----------------------------------------------------------------------------
    ! Set initial ice state and pack export state
    !----------------------------------------------------------------------------

    call ESMF_ClockGet( clock, currTime=currTime, timeStep=timeStep, rc=rc)
    if (shr_nuopc_methods_ChkErr(rc,__LINE__,u_FILE_u)) return

    call ESMF_TimeGet( currTime, yy=current_year, mm=current_mon, dd=current_day, s=current_tod, &
         calkindflag=esmf_caltype, rc=rc )
    if (shr_nuopc_methods_ChkErr(rc,__LINE__,u_FILE_u)) return
    call shr_cal_ymd2date(current_year, current_mon, current_day, current_ymd)

    call ESMF_TimeIntervalGet( timeStep, s=modeldt, rc=rc )
    if (shr_nuopc_methods_ChkErr(rc,__LINE__,u_FILE_u)) return

    call shr_cal_ymd2julian(0, current_mon, current_day, current_tod, jDay , calendar)    ! julian day for model
    call shr_cal_ymd2julian(0, 9,           1,           0,           jDay0, calendar)    ! julian day for Sept 1
    cosArg = 2.0_R8*pi*(jday - jday0)/365.0_R8

    write_restart = .false.
    call dice_comp_run(x2i, i2x, &
         flds_i2o_per_cat, SDICE, mpicom, my_task, master_task, &
         inst_suffix, logunit, read_restart, write_restart, &
         calendar, modeldt, current_ymd, current_tod, cosArg)

    ! Pack export state
    call shr_nuopc_grid_ArrayToState(i2x%rattr, flds_i2x, exportState, grid_option='mesh', rc=rc)
    if (shr_nuopc_methods_ChkErr(rc,__LINE__,u_FILE_u)) return

    nx_global = SDICE%nxg
    ny_global = SDICE%nyg
    call shr_nuopc_methods_State_SetScalar(dble(nx_global),flds_scalar_index_nx, exportState, mpicom, &
         flds_scalar_name, flds_scalar_num, rc)
    if (shr_nuopc_methods_ChkErr(rc,__LINE__,u_FILE_u)) return

    call shr_nuopc_methods_State_SetScalar(dble(ny_global),flds_scalar_index_ny, exportState, mpicom, &
         flds_scalar_name, flds_scalar_num, rc)
    if (shr_nuopc_methods_ChkErr(rc,__LINE__,u_FILE_u)) return

    !--------------------------------
    ! diagnostics
    !--------------------------------

    if (debug_export > 0) then
       call shr_nuopc_methods_State_diagnose(exportState,subname//':ES',rc=rc)
       if (shr_nuopc_methods_ChkErr(rc,__LINE__,u_FILE_u)) return
    endif

    !----------------------------------------------------------------------------
    ! Reset shr logging to original values
    !----------------------------------------------------------------------------

    call shr_file_setLogLevel(shrloglev)
    call shr_file_setLogUnit (shrlogunit)

    if (use_esmf_metadata) then
       call ModelSetMetaData(gcomp, name='DICE', rc=rc)
       if (shr_nuopc_methods_ChkErr(rc,__LINE__,u_FILE_u)) return
    end if

    call ESMF_LogWrite(subname//' done', ESMF_LOGMSG_INFO, rc=dbrc)

  end subroutine InitializeRealize

  !===============================================================================

  subroutine ModelAdvance(gcomp, rc)
    type(ESMF_GridComp)  :: gcomp
    integer, intent(out) :: rc

    ! local variables
    type(ESMF_Clock)        :: clock
    type(ESMF_Alarm)        :: alarm
    type(ESMF_Time)         :: currTime, nextTime
    type(ESMF_TimeInterval) :: timeStep
    type(ESMF_State)        :: importState, exportState
    integer                 :: shrlogunit    ! original log unit
    integer                 :: shrloglev     ! original log level
    logical                 :: write_restart ! restart alarm is ringing
    logical                 :: read_restart  ! read restart flag
    integer                 :: next_ymd      ! model date
    integer                 :: next_tod      ! model sec into model date
    integer                 :: yr            ! year
    integer                 :: mon           ! month
    integer                 :: day           ! day in month
    real(R8)                :: cosarg        ! for setting ice temp pattern
    real(R8)                :: jday, jday0   ! elapsed day counters
    character(len=CL)       :: cvalue
    character(len=*),parameter  :: subname=trim(modName)//':(ModelAdvance) '
    !-------------------------------------------------------------------------------

    rc = ESMF_SUCCESS
    call ESMF_LogWrite(subname//' called', ESMF_LOGMSG_INFO, rc=dbrc)

    !--------------------------------
    ! Reset shr logging to my log file
    !--------------------------------

    call shr_file_getLogUnit (shrlogunit)
    call shr_file_getLogLevel(shrloglev)
    call shr_file_setLogLevel(max(shrloglev,1))
    call shr_file_setLogUnit (logunit)

    !--------------------------------
    ! query the Component for its clock, importState and exportState
    !--------------------------------

    call NUOPC_ModelGet(gcomp, modelClock=clock, importState=importState, exportState=exportState, rc=rc)
    if (shr_nuopc_methods_ChkErr(rc,__LINE__,u_FILE_u)) return

    if (debug_import > 0 .and. my_task == master_task) then
       call shr_nuopc_methods_Clock_TimePrint(clock,subname//'clock',rc=rc)
    end if

    !--------------------------------
    ! Unpack import state
    !--------------------------------

    call shr_nuopc_grid_StateToArray(importState, x2i%rattr, flds_x2i, grid_option='mesh', rc=rc)
    if (shr_nuopc_methods_ChkErr(rc,__LINE__,u_FILE_u)) return

    !--------------------------------
    ! Run model
    !--------------------------------

    ! Determine if will write restart

    call ESMF_ClockGetAlarm(clock, alarmname='alarm_restart', alarm=alarm, rc=rc)
    if (shr_nuopc_methods_ChkErr(rc,__LINE__,u_FILE_u)) return

    if (ESMF_AlarmIsRinging(alarm, rc=rc)) then
       if (shr_nuopc_methods_ChkErr(rc,__LINE__,u_FILE_u)) return
       write_restart = .true.
       call ESMF_AlarmRingerOff( alarm, rc=rc )
       if (shr_nuopc_methods_ChkErr(rc,__LINE__,u_FILE_u)) return
    else
       write_restart = .false.
    endif

    ! For nuopc - the component clock is advanced at the end of the time interval
    ! For these to match for now - need to advance nuopc one timestep ahead for
    ! shr_strdata time interpolation

    call ESMF_ClockGet( clock, currTime=currTime, timeStep=timeStep, rc=rc )
    if (shr_nuopc_methods_ChkErr(rc,__LINE__,u_FILE_u)) return

    nextTime = currTime + timeStep
    call ESMF_TimeGet( nextTime, yy=yr, mm=mon, dd=day, s=next_tod, rc=rc )
    if (shr_nuopc_methods_ChkErr(rc,__LINE__,u_FILE_u)) return
    call shr_cal_ymd2date(yr, mon, day, next_ymd)

    call shr_cal_ymd2julian(0, mon, day, next_tod, jDay , calendar)    ! julian day for model
    call shr_cal_ymd2julian(0, 9,   1,   0,        jDay0, calendar)    ! julian day for Sept 1
    cosArg = 2.0_R8*pi*(jday - jday0)/365.0_R8

    ! Run dice

    read_restart = .false.
    call dice_comp_run(x2i, i2x, &
         flds_i2o_per_cat, SDICE, mpicom, my_task, master_task, &
         inst_suffix, logunit, read_restart, write_restart, &
         calendar, modeldt, next_ymd, next_tod, cosArg, case_name)

    !--------------------------------
    ! Pack export state
    !--------------------------------

    call shr_nuopc_grid_ArrayToState(i2x%rattr, flds_i2x, exportState, grid_option='mesh', rc=rc)
    if (shr_nuopc_methods_ChkErr(rc,__LINE__,u_FILE_u)) return

    !--------------------------------
    ! diagnostics
    !--------------------------------

    if (debug_export > 0) then
       call shr_nuopc_methods_State_diagnose(exportState,subname//':ES',rc=rc)
       if (shr_nuopc_methods_ChkErr(rc,__LINE__,u_FILE_u)) return
<<<<<<< HEAD
=======

       if (my_task == master_task) then
          call ESMF_ClockPrint(clock, options="currTime", unit=cvalue, &
               preString="------>Advancing ICE from: ", rc=rc)
          if (shr_nuopc_methods_ChkErr(rc,__LINE__,u_FILE_u)) return
          write(logunit, *) trim(cvalue)

          call ESMF_ClockPrint(clock, options="stopTime", unit=cvalue, &
               preString="--------------------------------> to: ", rc=rc)
          if (shr_nuopc_methods_ChkErr(rc,__LINE__,u_FILE_u)) return
          write(logunit, *) trim(cvalue)
       end if
>>>>>>> c2b6216b
    end if
#if DEBUG
    if (my_task == master_task) then
       call ESMF_ClockPrint(clock, options="currTime", preString="------>Advancing ICE from: ", rc=rc)
       if (shr_nuopc_methods_ChkErr(rc,__LINE__,u_FILE_u)) return

       call ESMF_ClockPrint(clock, options="stopTime", preString="--------------------------------> to: ", rc=rc)
       if (shr_nuopc_methods_ChkErr(rc,__LINE__,u_FILE_u)) return
    end if
#endif
    call ESMF_LogWrite(subname//' done', ESMF_LOGMSG_INFO, rc=dbrc)

    !----------------------------------------------------------------------------
    ! Reset shr logging to original values
    !----------------------------------------------------------------------------

    call shr_file_setLogLevel(shrloglev)
    call shr_file_setLogUnit (shrlogunit)

  end subroutine ModelAdvance

  !===============================================================================

  subroutine ModelFinalize(gcomp, rc)
    type(ESMF_GridComp)  :: gcomp
    integer, intent(out) :: rc

    ! local variables
    character(*), parameter :: F00   = "('(dice_comp_final) ',8a)"
    character(*), parameter :: F91   = "('(dice_comp_final) ',73('-'))"
    character(len=*),parameter  :: subname=trim(modName)//':(ModelFinalize) '
    !-------------------------------------------------------------------------------

    rc = ESMF_SUCCESS
    if (my_task == master_task) then
       write(logunit,F91)
       write(logunit,F00) ' dice: end of main integration loop'
       write(logunit,F91)
    end if
    call ESMF_LogWrite(subname//' done', ESMF_LOGMSG_INFO, rc=dbrc)

  end subroutine ModelFinalize

end module ice_comp_nuopc<|MERGE_RESOLUTION|>--- conflicted
+++ resolved
@@ -428,6 +428,7 @@
   !===============================================================================
 
   subroutine ModelAdvance(gcomp, rc)
+    use shr_nuopc_utils_mod, only : shr_nuopc_memcheck, shr_nuopc_log_clock_advance
     type(ESMF_GridComp)  :: gcomp
     integer, intent(out) :: rc
 
@@ -454,7 +455,7 @@
 
     rc = ESMF_SUCCESS
     call ESMF_LogWrite(subname//' called', ESMF_LOGMSG_INFO, rc=dbrc)
-
+    call shr_nuopc_memcheck(subname, 5, my_task==master_task)
     !--------------------------------
     ! Reset shr logging to my log file
     !--------------------------------
@@ -538,31 +539,12 @@
     if (debug_export > 0) then
        call shr_nuopc_methods_State_diagnose(exportState,subname//':ES',rc=rc)
        if (shr_nuopc_methods_ChkErr(rc,__LINE__,u_FILE_u)) return
-<<<<<<< HEAD
-=======
-
-       if (my_task == master_task) then
-          call ESMF_ClockPrint(clock, options="currTime", unit=cvalue, &
-               preString="------>Advancing ICE from: ", rc=rc)
-          if (shr_nuopc_methods_ChkErr(rc,__LINE__,u_FILE_u)) return
-          write(logunit, *) trim(cvalue)
-
-          call ESMF_ClockPrint(clock, options="stopTime", unit=cvalue, &
-               preString="--------------------------------> to: ", rc=rc)
-          if (shr_nuopc_methods_ChkErr(rc,__LINE__,u_FILE_u)) return
-          write(logunit, *) trim(cvalue)
-       end if
->>>>>>> c2b6216b
+    endif
+
+    if (my_task == master_task) then
+       call shr_nuopc_log_clock_advance(clock, 'ICE', logunit)
     end if
-#if DEBUG
-    if (my_task == master_task) then
-       call ESMF_ClockPrint(clock, options="currTime", preString="------>Advancing ICE from: ", rc=rc)
-       if (shr_nuopc_methods_ChkErr(rc,__LINE__,u_FILE_u)) return
-
-       call ESMF_ClockPrint(clock, options="stopTime", preString="--------------------------------> to: ", rc=rc)
-       if (shr_nuopc_methods_ChkErr(rc,__LINE__,u_FILE_u)) return
-    end if
-#endif
+
     call ESMF_LogWrite(subname//' done', ESMF_LOGMSG_INFO, rc=dbrc)
 
     !----------------------------------------------------------------------------
