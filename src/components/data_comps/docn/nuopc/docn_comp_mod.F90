--- conflicted
+++ resolved
@@ -194,7 +194,7 @@
     do n = 1,fldsFrOcn_num
        call NUOPC_Advertise(exportState, standardName=fldsFrOcn(n)%stdname, rc=rc)
        if (shr_nuopc_methods_ChkErr(rc,__LINE__,u_FILE_u)) return
-       call ESMF_LogWrite('(ocn_comp_nuopc):(InitializeAdvertise):Fr_ocn '//trim(fldsFrOcn(n)%stdname), &
+       call ESMF_LogWrite('(ocn_comp_nuopc):(InitializeAdvertise):Fr_ocn'//trim(fldsFrOcn(n)%stdname), &
             ESMF_LOGMSG_INFO)
     enddo
 
@@ -202,7 +202,7 @@
        do n = 1,fldsToOcn_num
           call NUOPC_Advertise(importState, standardName=fldsToOcn(n)%stdname, rc=rc)
           if (shr_nuopc_methods_ChkErr(rc,__LINE__,u_FILE_u)) return
-          call ESMF_LogWrite('(ocn_comp_nuopc):(InitializeAdvertise):To_ocn '//trim(fldsToOcn(n)%stdname), &
+          call ESMF_LogWrite('(ocn_comp_nuopc):(InitializeAdvertise):To_ocn'//trim(fldsToOcn(n)%stdname), &
                ESMF_LOGMSG_INFO)
        end do
     end if
@@ -307,26 +307,9 @@
 
     if (my_task == master_task) write(logunit,F00) ' initialize DOCN gsmap'
 
-<<<<<<< HEAD
-    if (scmmode) then
-       if (my_task == master_task) &
-            write(logunit,F05) ' scm lon lat = ',scmlon,scmlat
-       call shr_strdata_init(SDOCN,mpicom,compid,name='ocn', &
-            scmmode=scmmode,scmlon=scmlon,scmlat=scmlat, calendar=calendar)
-    else
-       if (datamode == 'SST_AQUAPANAL' .or. datamode == 'SST_AQUAPFILE' .or. datamode == 'SOM_AQUAP') then
-          ! Special logic for either prescribed or som aquaplanet - overwrite and
-          call shr_strdata_init(SDOCN,mpicom,compid,name='ocn', calendar=calendar, reset_domain_mask=.true.)
-       else
-          !call shr_strdata_init(SDOCN,mpicom,compid,name='ocn', calendar=calendar)
-          call shr_strdata_init(SDOCN,mpicom,compid,name='ocn', calendar=calendar, reset_domain_mask=.true.)
-       end if
-    endif
-=======
     ! obtain the distgrid from the mesh that was read in
     call ESMF_MeshGet(Mesh, elementdistGrid=distGrid, rc=rc)
     if (shr_nuopc_methods_ChkErr(rc,__LINE__,u_FILE_u)) return
->>>>>>> 05d75333
 
     ! determin local size on my processor
     call ESMF_distGridGet(distGrid, localDe=0, elementCount=lsize, rc=rc)
