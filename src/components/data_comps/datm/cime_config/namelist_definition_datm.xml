--- conflicted
+++ resolved
@@ -294,14 +294,9 @@
       <value stream="CORE_IAF_JRA.NCEP.U_10">domain.atm.TL319.151007.nc</value>
       <value stream="CORE_IAF_JRA.NCEP.V_10">domain.atm.TL319.151007.nc</value>
       <value stream="CORE_IAF_JRA.CORE2.ArcFactor">CORE2.t_10.ArcFactor.T62.1997-2004.nc</value>
-<<<<<<< HEAD
       <value stream="co2tseries.20tr" cime_model="e3sm">fco2_datm_1765-2007_c100614.nc</value>
       <value stream="co2tseries.20tr.latbnd">fco2_datm_lat-bands_simyr_1750-2015_CMIP6_c180929.nc</value>
       <value stream="co2tseries.20tr" cime_model="cesm">fco2_datm_global_simyr_1750-2014_CMIP6_c180929.nc</value>
-=======
-      <value stream="co2tseries.20tr.latbnd">fco2_datm_lat-bands_simyr_1750-2015_CMIP6_c180929.nc</value>
-      <value stream="co2tseries.20tr">fco2_datm_global_simyr_1750-2014_CMIP6_c180929.nc</value>
->>>>>>> c0ff78e1
       <value stream="co2tseries.rcp2.6">fco2_datm_rcp2.6_1765-2500_c130312.nc</value>
       <value stream="co2tseries.rcp4.5">fco2_datm_rcp4.5_1765-2500_c130312.nc</value>
       <value stream="co2tseries.rcp6.0">fco2_datm_rcp6.0_1765-2500_c130312.nc</value>
@@ -316,7 +311,6 @@
       <value stream="presaero.rcp4.5" atm_grid="CLM_USRDAT">aerosoldep_rcp4.5_monthly_1849-2104_${CLM_USRDAT_NAME}.nc</value>
       <value stream="presaero.rcp6.0" atm_grid="CLM_USRDAT">aerosoldep_rcp6_monthly_1849-2104_${CLM_USRDAT_NAME}.nc</value>
 
-<<<<<<< HEAD
       <value stream="presaero.clim_1850" cime_model="e3sm">aerosoldep_monthly_1850_mean_1.9x2.5_c090421.nc</value>
       <value stream="presaero.clim_2000" cime_model="e3sm">aerosoldep_monthly_2000_mean_1.9x2.5_c090421.nc</value>
       <value stream="presaero.trans_1850-2000" cime_model="e3sm">aerosoldep_monthly_1849-2006_1.9x2.5_c090803.nc</value>
@@ -325,12 +319,6 @@
       <value stream="presaero.clim_2010" cime_model="cesm">aerosoldep_WACCM.ensmean_monthly_hist_1849-2015_0.9x1.25_CMIP6_c180926.nc</value>
       <value stream="presaero.trans_1850-2000" cime_model="cesm">aerosoldep_WACCM.ensmean_monthly_hist_1849-2015_0.9x1.25_CMIP6_c180926.nc</value>
 
-=======
-      <value stream="presaero.clim_1850">aerosoldep_WACCM.ensmean_monthly_hist_1849-2015_0.9x1.25_CMIP6_c180926.nc</value>
-      <value stream="presaero.clim_2000">aerosoldep_WACCM.ensmean_monthly_hist_1849-2015_0.9x1.25_CMIP6_c180926.nc</value>
-      <value stream="presaero.clim_2010">aerosoldep_WACCM.ensmean_monthly_hist_1849-2015_0.9x1.25_CMIP6_c180926.nc</value>
-      <value stream="presaero.trans_1850-2000">aerosoldep_WACCM.ensmean_monthly_hist_1849-2015_0.9x1.25_CMIP6_c180926.nc</value>
->>>>>>> c0ff78e1
       <value stream="presaero.rcp2.6">aerosoldep_rcp2.6_monthly_1849-2104_1.9x2.5_c100402.nc</value>
       <value stream="presaero.rcp4.5">aerosoldep_rcp4.5_monthly_1849-2104_1.9x2.5_c100402.nc</value>
       <value stream="presaero.rcp6.0">aerosoldep_rcp6.0_monthly_1849-2104_1.9x2.5_c100830.nc</value>
@@ -1643,12 +1631,8 @@
       </value>
       <value stream="CORE_IAF_JRA.CORE2.ArcFactor">CORE2.t_10.ArcFactor.T62.1997-2004.nc</value>
       <value stream="co2tseries.20tr.latbnd">fco2_datm_lat-bands_simyr_1750-2015_CMIP6_c180929.nc</value>
-<<<<<<< HEAD
       <value stream="co2tseries.20tr" cime_model="cesm">fco2_datm_global_simyr_1750-2014_CMIP6_c180929.nc</value>
       <value stream="co2tseries.20tr" cime_model="e3sm">fco2_datm_1765-2007_c100614.nc</value>
-=======
-      <value stream="co2tseries.20tr">fco2_datm_global_simyr_1750-2014_CMIP6_c180929.nc</value>
->>>>>>> c0ff78e1
       <value stream="co2tseries.rcp2.6">fco2_datm_rcp2.6_1765-2500_c130312.nc</value>
       <value stream="co2tseries.rcp4.5">fco2_datm_rcp4.5_1765-2500_c130312.nc</value>
       <value stream="co2tseries.rcp6.0">fco2_datm_rcp6.0_1765-2500_c130312.nc</value>
@@ -1665,7 +1649,6 @@
       <value stream="Anomaly.Forcing.Shortwave">af.rsds.ccsm4.rcp45.2006-2300.nc</value>
       <value stream="Anomaly.Forcing.Longwave">af.rlds.ccsm4.rcp45.2006-2300.nc</value>
 
-<<<<<<< HEAD
       <value stream="presaero.clim_1850" cime_model="e3sm">aerosoldep_monthly_1850_mean_1.9x2.5_c090421.nc</value>
       <value stream="presaero.clim_2000" cime_model="e3sm">aerosoldep_monthly_2000_mean_1.9x2.5_c090421.nc</value>
       <value stream="presaero.trans_1850-2000" cime_model="e3sm">aerosoldep_monthly_1849-2006_1.9x2.5_c090803.nc</value>
@@ -1674,12 +1657,6 @@
       <value stream="presaero.clim_2010" cime_model="cesm">aerosoldep_WACCM.ensmean_monthly_hist_1849-2015_0.9x1.25_CMIP6_c180926.nc</value>
       <value stream="presaero.trans_1850-2000" cime_model="cesm">aerosoldep_WACCM.ensmean_monthly_hist_1849-2015_0.9x1.25_CMIP6_c180926.nc</value>
 
-=======
-      <value stream="presaero.clim_1850">aerosoldep_WACCM.ensmean_monthly_hist_1849-2015_0.9x1.25_CMIP6_c180926.nc</value>
-      <value stream="presaero.clim_2000">aerosoldep_WACCM.ensmean_monthly_hist_1849-2015_0.9x1.25_CMIP6_c180926.nc</value>
-      <value stream="presaero.clim_2010">aerosoldep_WACCM.ensmean_monthly_hist_1849-2015_0.9x1.25_CMIP6_c180926.nc</value>
-      <value stream="presaero.trans_1850-2000">aerosoldep_WACCM.ensmean_monthly_hist_1849-2015_0.9x1.25_CMIP6_c180926.nc</value>
->>>>>>> c0ff78e1
       <value stream="presaero.rcp2.6">aerosoldep_rcp2.6_monthly_1849-2104_1.9x2.5_c100402.nc</value>
       <value stream="presaero.rcp2.6" atm_grid="CLM_USRDAT">aerosoldep_rcp2.6_monthly_1849-2104_${CLM_USRDAT_NAME}.nc</value>
       <value stream="presaero.rcp4.5">aerosoldep_rcp4.5_monthly_1849-2104_1.9x2.5_c100402.nc</value>
@@ -2051,18 +2028,12 @@
       <value stream="BC.CRUNCEP.CMAP.Precip">1979</value>
       <value stream="Anomaly.Forcing">2006</value>
       <value stream="presaero.cplhist">$DATM_CPLHIST_YR_ALIGN</value>
-<<<<<<< HEAD
 
       <value stream="presaero.clim" cime_model="e3sm">1</value>
       <value stream="presaero.clim_1850" cime_model="cesm">1</value>
       <value stream="presaero.clim_2000" cime_model="cesm">1</value>
       <value stream="presaero.clim_2010" cime_model="cesm">1</value>
 
-=======
-      <value stream="presaero.clim_1850">1</value>
-      <value stream="presaero.clim_2000">1</value>
-      <value stream="presaero.clim_2010">1</value>
->>>>>>> c0ff78e1
       <value stream="presaero.trans_1850-2000">1849</value>
       <value stream="presaero.rcp">1849</value>
       <value stream="topo.observed">1</value>
@@ -2123,18 +2094,12 @@
       <value stream="BC.CRUNCEP">1979</value>
       <value stream="Anomaly.Forcing">2006</value>
       <value stream="presaero.cplhist">$DATM_CPLHIST_YR_START</value>
-<<<<<<< HEAD
 
       <value stream="presaero.clim" cime_model="e3sm">1</value>
       <value stream="presaero.clim_1850" cime_model="cesm">1850</value>
       <value stream="presaero.clim_2000" cime_model="cesm">2000</value>
       <value stream="presaero.clim_2010" cime_model="cesm">2010</value>
 
-=======
-      <value stream="presaero.clim_1850">1850</value>
-      <value stream="presaero.clim_2000">2000</value>
-      <value stream="presaero.clim_2010">2010</value>
->>>>>>> c0ff78e1
       <value stream="presaero.trans_1850-2000">1849</value>
       <value stream="presaero.rcp">1849</value>
       <value stream="topo.observed">1</value>
@@ -2189,19 +2154,14 @@
       <value stream="CORE_IAF_JRA.NCEP.U_10">2016</value>
       <value stream="CORE_IAF_JRA.NCEP.V_10">2016</value>
       <value stream="CORE_IAF_JRA.CORE2.ArcFactor">2016</value>
-<<<<<<< HEAD
       <value stream="co2tseries.20tr" cime_model="e3sm">2007</value>
       <value stream="co2tseries.20tr" cime_model="cesm">2014</value>
-=======
-      <value stream="co2tseries.20tr">2014</value>
->>>>>>> c0ff78e1
       <value stream="co2tseries.rcp">2500</value>
       <value stream="BC.QIAN.Precip">2004</value>
       <value stream="BC.CRUNCEP.GPCP.Precip">2012</value>
       <value stream="BC.CRUNCEP.CMAP.Precip">2010</value>
       <value stream="Anomaly.Forcing">2300</value>
       <value stream="presaero.cplhist">$DATM_CPLHIST_YR_END</value>
-<<<<<<< HEAD
 
       <value stream="presaero.clim" cime_model="e3sm">1</value>
       <value stream="presaero.trans_1850-2000" cime_model="e3sm">2006</value>
@@ -2210,12 +2170,6 @@
       <value stream="presaero.clim_2010" cime_model="cesm">2010</value>
       <value stream="presaero.trans_1850-2000" cime_model="cesm">2014</value>
 
-=======
-      <value stream="presaero.clim_1850">1850</value>
-      <value stream="presaero.clim_2000">2000</value>
-      <value stream="presaero.clim_2010">2010</value>
-      <value stream="presaero.trans_1850-2000">2014</value>
->>>>>>> c0ff78e1
       <value stream="presaero.rcp">2104</value>
       <value stream="topo.observed">1</value>
       <value stream="topo.cplhist">$DATM_CPLHIST_YR_END</value>
