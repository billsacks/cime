--- conflicted
+++ resolved
@@ -38,12 +38,8 @@
     #----------------------------------------------------
     # Initialize namelist defaults and write out model namelist file
     #----------------------------------------------------
-<<<<<<< HEAD
+
     caseroot = case.get_value("CASEROOT")
-    rof_domain_file = case.get_value("ROF_DOMAIN_FILE")
-    rof_domain_path = case.get_value("ROF_DOMAIN_PATH")
-=======
->>>>>>> 3d03e31f
     drof_mode = case.get_value("DROF_MODE")
     rof_grid = case.get_value("ROF_GRID")
 
