module med_phases_prep_ocn_mod

  use med_constants_mod, only : dbug_flag=>med_constants_dbug_flag
  use shr_nuopc_utils_mod, only : shr_nuopc_memcheck
  use med_internalstate_mod, only : mastertask
  !-----------------------------------------------------------------------------
  ! Carry out fast accumulation for the ocean
  !-----------------------------------------------------------------------------

  implicit none
  private

  public :: med_phases_prep_ocn_map
  public :: med_phases_prep_ocn_merge
  public :: med_phases_prep_ocn_accum_fast
  public :: med_phases_prep_ocn_accum_avg

  character(*), parameter :: u_FILE_u  = &
       __FILE__

!-----------------------------------------------------------------------------
contains
!-----------------------------------------------------------------------------

  subroutine med_phases_prep_ocn_map(gcomp, rc)

    use ESMF                  , only : ESMF_GridComp, ESMF_Clock, ESMF_Time
    use ESMF                  , only : ESMF_LogWrite, ESMF_LOGMSG_INFO, ESMF_SUCCESS
    use ESMF                  , only : ESMF_GridCompGet, ESMF_ClockGet, ESMF_TimeGet, ESMF_ClockPrint
    use ESMF                  , only : ESMF_FieldBundleGet
    use med_internalstate_mod , only : InternalState
    use shr_nuopc_methods_mod , only : shr_nuopc_methods_ChkErr
    use med_map_mod           , only : med_map_FB_Regrid_Norm
    use esmFlds               , only : fldListFr
    use esmFlds               , only : compocn, ncomps, compname
    use perf_mod              , only : t_startf, t_stopf

    ! input/output variables
    type(ESMF_GridComp)  :: gcomp
    integer, intent(out) :: rc

    ! local variables
    type(InternalState)         :: is_local
    integer                     :: n1, ncnt
    integer                     :: dbrc
    character(len=*), parameter :: subname='(med_phases_prep_ocn_map)'
    !-------------------------------------------------------------------------------
<<<<<<< HEAD
    call t_startf('MED:'//subname)
=======

    call t_startf('MED:'//subname)

>>>>>>> 26a18ff2
    call ESMF_LogWrite(subname//' called', ESMF_LOGMSG_INFO, rc=dbrc)
    rc = ESMF_SUCCESS
    call shr_nuopc_memcheck(subname, 5, mastertask)

    !---------------------------------------
    ! --- Get the internal state
    !---------------------------------------

    nullify(is_local%wrap)
    call ESMF_GridCompGetInternalState(gcomp, is_local, rc)
    if (shr_nuopc_methods_ChkErr(rc,__LINE__,u_FILE_u)) return

    !---------------------------------------
    !--- Count the number of fields outside of scalar data, if zero, then return
    !---------------------------------------

    ! Note - the scalar field has been removed from all mediator field bundles - so this is why we check if the
    ! fieldCount is 0 and not 1 here

    call ESMF_FieldBundleGet(is_local%wrap%FBExp(compocn), fieldCount=ncnt, rc=rc)
    if (shr_nuopc_methods_ChkErr(rc,__LINE__,u_FILE_u)) return

    if (ncnt == 0) then
       call ESMF_LogWrite(trim(subname)//": only scalar data is present in FBexp(compocn), returning", &
            ESMF_LOGMSG_INFO, rc=dbrc)
    else

       !---------------------------------------
       !--- map all fields in FBImp that have
       !--- active ocean coupling to the ocean grid
       !---------------------------------------

       do n1 = 1,ncomps
          if (is_local%wrap%med_coupling_active(n1,compocn)) then
             call med_map_FB_Regrid_Norm( &
                  fldListFr(n1)%flds, n1, compocn, &
                  is_local%wrap%FBImp(n1,n1), &
                  is_local%wrap%FBImp(n1,compocn), &
                  is_local%wrap%FBFrac(n1), &
                  is_local%wrap%FBNormOne(n1,compocn,:), &
                  is_local%wrap%RH(n1,compocn,:), &
                  string=trim(compname(n1))//'2'//trim(compname(compocn)), rc=rc)
             if (shr_nuopc_methods_ChkErr(rc,__LINE__,u_FILE_u)) return
          endif
       enddo
    endif
    call t_stopf('MED:'//subname)
    call ESMF_LogWrite(subname//' done', ESMF_LOGMSG_INFO, rc=dbrc)

  end subroutine med_phases_prep_ocn_map

  !-----------------------------------------------------------------------------

  subroutine med_phases_prep_ocn_merge(gcomp, rc)

    use ESMF                  , only : ESMF_GridComp, ESMF_FieldBundleGet, ESMF_FieldBundleIsCreated
    use ESMF                  , only : ESMF_LogWrite, ESMF_LOGMSG_INFO, ESMF_SUCCESS
    use shr_nuopc_methods_mod , only : shr_nuopc_methods_ChkErr
    use shr_nuopc_methods_mod , only : shr_nuopc_methods_FB_FldChk
    use shr_nuopc_methods_mod , only : shr_nuopc_methods_FB_GetFldPtr
    use shr_nuopc_methods_mod , only : shr_nuopc_methods_FB_diagnose
    use med_constants_mod     , only : R8
    use med_internalstate_mod , only : InternalState, mastertask, logunit
    use med_merge_mod         , only : med_merge_auto
    use esmFlds               , only : fldListMed_ocnalb_o
    use esmFlds               , only : fldListTo
    use esmFlds               , only : compocn, compname, compatm, compice
    use perf_mod              , only : t_startf, t_stopf
<<<<<<< HEAD
=======

>>>>>>> 26a18ff2
    ! input/output variables
    type(ESMF_GridComp)  :: gcomp
    integer, intent(out) :: rc

    ! local variables
    type(InternalState)         :: is_local
    integer                     :: n, ncnt
    real(R8)                    :: c1,c2,c3,c4
    real(R8), pointer           :: dataptr1(:)
    real(R8), pointer           :: ifrac(:), ofrac(:)
    real(R8), pointer           :: ifracr(:), ofracr(:)
    real(R8), pointer           :: avsdr(:), avsdf(:)
    real(R8), pointer           :: anidr(:), anidf(:)
    real(R8), pointer           :: swvdf(:), swndf(:)
    real(R8), pointer           :: swvdr(:), swndr(:)
    real(R8), pointer           :: Foxx_swnet(:)
    real(R8), pointer           :: Foxx_swnet_vdr(:)
    real(R8), pointer           :: Foxx_swnet_vdf(:)
    real(R8), pointer           :: Foxx_swnet_idr(:)
    real(R8), pointer           :: Foxx_swnet_idf(:)
    real(R8), pointer           :: Fioi_swpen(:)
    real(R8), pointer           :: Fioi_swpen_vdr(:)
    real(R8), pointer           :: Fioi_swpen_vdf(:)
    real(R8), pointer           :: Fioi_swpen_idr(:)
    real(R8), pointer           :: Fioi_swpen_idf(:)
    real(R8), pointer           :: Foxx_latent(:)
    real(R8), pointer           :: Foxx_evap(:)
    real(R8), pointer           :: Foxx_lwnet(:)
    real(R8), pointer           :: Faox_lwup(:)
    real(R8), pointer           :: Faxa_lwdn(:)
    real(R8)                    :: ifrac_scaled, ofrac_scaled
    real(R8)                    :: ifracr_scaled, ofracr_scaled
    real(R8)                    :: frac_sum
    real(R8)                    :: fswabsv, fswabsi
    real(R8)                    :: flux_epbalfact
    logical                     :: compute_ocnalb_in_med
    logical                     :: compute_aoflux_in_med
    logical                     :: export_swnet_by_bands
    logical                     :: import_swpen_by_bands
    logical                     :: first_call = .true.
    integer                     :: lsize
    integer                     :: dbrc
<<<<<<< HEAD
    ! TODO: the calculation needs to be set at run time based on receiving it from the ocean
    real(R8)                    :: flux_epbalfact = 1._R8
    logical                     :: first_call = .true.
    character(len=*), parameter :: subname='(med_phases_prep_ocn_merge)'
    !---------------------------------------
=======
    real(R8)        , parameter :: const_lhvap = 2.501e6_R8  ! latent heat of evaporation ~ J/kg
    real(R8)        , parameter :: albdif = 0.06_r8          ! 60 deg reference albedo, diffuse
    character(len=*), parameter :: subname='(med_phases_prep_ocn_merge)'
    !---------------------------------------

>>>>>>> 26a18ff2
    call t_startf('MED:'//subname)
    call ESMF_LogWrite(subname//' called', ESMF_LOGMSG_INFO, rc=dbrc)
    rc = ESMF_SUCCESS
    call shr_nuopc_memcheck(subname, 5, mastertask)

    !---------------------------------------
    ! --- Get the internal state
    !---------------------------------------

    nullify(is_local%wrap)
    call ESMF_GridCompGetInternalState(gcomp, is_local, rc)
    if (shr_nuopc_methods_ChkErr(rc,__LINE__,u_FILE_u)) return

    !---------------------------------------
    !--- Count the number of fields outside of scalar data, if zero, then return
    !---------------------------------------

    ! Note - the scalar field has been removed from all mediator field bundles - so this is why we check if the
    ! fieldCount is 0 and not 1 here

    call ESMF_FieldBundleGet(is_local%wrap%FBExp(compocn), fieldCount=ncnt, rc=rc)
    if (shr_nuopc_methods_ChkErr(rc,__LINE__,u_FILE_u)) return

    if (ncnt == 0) then
       if (dbug_flag > 5) then
          call ESMF_LogWrite(trim(subname)//": only scalar data is present in FBexp(compocn), returning", &
               ESMF_LOGMSG_INFO, rc=dbrc)
       endif
    else
<<<<<<< HEAD

       !---------------------------------------
       !--- auto merges to ocn
       !---------------------------------------

       call med_merge_auto(trim(compname(compocn)), &
            is_local%wrap%FBExp(compocn), is_local%wrap%FBFrac(compocn), &
            is_local%wrap%FBImp(:,compocn), fldListTo(compocn), &
            FBMed1=is_local%wrap%FBMed_aoflux_o, &
            document=first_call, string='(merge_to_ocn)', mastertask=mastertask, rc=rc)
       if (shr_nuopc_methods_ChkErr(rc,__LINE__,u_FILE_u)) return
=======
       !---------------------------------------
       !--- auto merges to ocn
       !---------------------------------------

       compute_aoflux_in_med = (ESMF_FieldBundleIsCreated(is_local%wrap%FBMed_aoflux_o, rc=rc))
       if (shr_nuopc_methods_ChkErr(rc,__LINE__,u_FILE_u)) return

       if (compute_aoflux_in_med) then
          call med_merge_auto(trim(compname(compocn)), &
               is_local%wrap%FBExp(compocn), is_local%wrap%FBFrac(compocn), &
               is_local%wrap%FBImp(:,compocn), fldListTo(compocn), &
               FBMed1=is_local%wrap%FBMed_aoflux_o, &
               document=first_call, string='(merge_to_ocn)', mastertask=mastertask, rc=rc)
          if (shr_nuopc_methods_ChkErr(rc,__LINE__,u_FILE_u)) return
       else
          call med_merge_auto(trim(compname(compocn)), &
               is_local%wrap%FBExp(compocn), is_local%wrap%FBFrac(compocn), &
               is_local%wrap%FBImp(:,compocn), fldListTo(compocn), &
               document=first_call, string='(merge_to_ocn)', mastertask=mastertask, rc=rc)
          if (shr_nuopc_methods_ChkErr(rc,__LINE__,u_FILE_u)) return
       end if
>>>>>>> 26a18ff2

       !---------------------------------------
       !--- custom calculations
       !---------------------------------------

<<<<<<< HEAD
=======
       !-------------
       ! scale precipitation to ocean
       !-------------

       ! TODO (mvertens, 2018-12-16): the calculation needs to be set at run time based on receiving it from the ocean
       flux_epbalfact = 1.0_r8

>>>>>>> 26a18ff2
       if (shr_nuopc_methods_FB_FldChk(is_local%wrap%FBExp(compocn), 'Foxx_rain', rc=rc)) then
          call shr_nuopc_methods_FB_GetFldPtr(is_local%wrap%FBExp(compocn), 'Foxx_rain' , dataptr1, rc=rc)
          if (shr_nuopc_methods_ChkErr(rc,__LINE__,u_FILE_u)) return
          dataptr1(:) = dataptr1(:) * flux_epbalfact
          if (first_call .and. mastertask) then
             write(logunit,'(a)')'(merge_to_ocn): Scaling Foxx_rain by flux_epbalfact '
          end if
       end if
       if (shr_nuopc_methods_FB_FldChk(is_local%wrap%FBExp(compocn), 'Foxx_snow', rc=rc)) then
          call shr_nuopc_methods_FB_GetFldPtr(is_local%wrap%FBExp(compocn), 'Foxx_snow' , dataptr1, rc=rc)
          if (shr_nuopc_methods_ChkErr(rc,__LINE__,u_FILE_u)) return
          dataptr1(:) = dataptr1(:) * flux_epbalfact
          if (first_call .and. mastertask) then
             write(logunit,'(a)')'(merge_to_ocn): Scaling Foxx_snow by flux_epbalfact '
          end if
       end if
       if (shr_nuopc_methods_FB_FldChk(is_local%wrap%FBExp(compocn), 'Foxx_prec', rc=rc)) then
          call shr_nuopc_methods_FB_GetFldPtr(is_local%wrap%FBExp(compocn), 'Foxx_prec' , dataptr1, rc=rc)
          if (shr_nuopc_methods_ChkErr(rc,__LINE__,u_FILE_u)) return
          dataptr1(:) = dataptr1(:) * flux_epbalfact
          if (first_call .and. mastertask) then
             write(logunit,'(a)')'(merge_to_ocn): Scaling Foxx_prec by flux_epbalfact '
          end if
       end if
       if (shr_nuopc_methods_FB_FldChk(is_local%wrap%FBExp(compocn), 'Foxx_rofl', rc=rc)) then
          call shr_nuopc_methods_FB_GetFldPtr(is_local%wrap%FBExp(compocn), 'Foxx_rofl' , dataptr1, rc=rc)
          if (shr_nuopc_methods_ChkErr(rc,__LINE__,u_FILE_u)) return
          dataptr1(:) = dataptr1(:) * flux_epbalfact
          if (first_call .and. mastertask) then
             write(logunit,'(a)')'(merge_to_ocn): Scaling Foxx_rofl by flux_epbalfact '
          end if
       end if
       if (shr_nuopc_methods_FB_FldChk(is_local%wrap%FBExp(compocn), 'Foxx_rofi', rc=rc)) then
          call shr_nuopc_methods_FB_GetFldPtr(is_local%wrap%FBExp(compocn), 'Foxx_rofi' , dataptr1, rc=rc)
          if (shr_nuopc_methods_ChkErr(rc,__LINE__,u_FILE_u)) return
          dataptr1(:) = dataptr1(:) * flux_epbalfact
          if (first_call .and. mastertask) then
             write(logunit,'(a)')'(merge_to_ocn): Scaling Foxx_rofi by flux_epbalfact '
          end if
       end if

<<<<<<< HEAD
       ! Compute swnet to send to ocean if appropriate
       if (shr_nuopc_methods_FB_FldChk(is_local%wrap%FBExp(compocn), 'Foxx_swnet', rc=rc)) then
          call shr_nuopc_methods_FB_GetFldPtr(is_local%wrap%FBExp(compocn), 'Foxx_swnet',  swnet, rc=rc)
          if (shr_nuopc_methods_ChkErr(rc,__LINE__,u_FILE_u)) return
          call shr_nuopc_methods_FB_GetFldPtr(is_local%wrap%FBMed_ocnalb_o, 'So_avsdr' , avsdr, rc=rc)
=======
       !-------------
       ! Compute netsw for ocean
       !-------------

       ! netsw_for_ocn = downsw_from_atm * (1-ocn_albedo) * (1-ice_fraction) + pensw_from_ice * (ice_fraction)

       ! ----------------
       ! Input from atm
       ! ----------------

       call shr_nuopc_methods_FB_GetFldPtr(is_local%wrap%FBImp(compatm,compocn), 'Faxa_swvdr', swvdr, rc=rc)
       if (shr_nuopc_methods_ChkErr(rc,__LINE__,u_FILE_u)) return
       call shr_nuopc_methods_FB_GetFldPtr(is_local%wrap%FBImp(compatm,compocn), 'Faxa_swndr', swndr, rc=rc)
       if (shr_nuopc_methods_ChkErr(rc,__LINE__,u_FILE_u)) return
       call shr_nuopc_methods_FB_GetFldPtr(is_local%wrap%FBImp(compatm,compocn), 'Faxa_swvdf', swvdf, rc=rc)
       if (shr_nuopc_methods_ChkErr(rc,__LINE__,u_FILE_u)) return
       call shr_nuopc_methods_FB_GetFldPtr(is_local%wrap%FBImp(compatm,compocn), 'Faxa_swndf', swndf, rc=rc)
       if (shr_nuopc_methods_ChkErr(rc,__LINE__,u_FILE_u)) return

       lsize = size(swvdr)

       ! ----------------
       ! Input from mediator
       ! ----------------

       ! get ice-covered ocean and open ocean fractions
       call shr_nuopc_methods_FB_GetFldPtr(is_local%wrap%FBfrac(compocn), 'ifrac' , ifrac, rc=rc)
       if (shr_nuopc_methods_ChkErr(rc,__LINE__,u_FILE_u)) return
       call shr_nuopc_methods_FB_GetFldPtr(is_local%wrap%FBfrac(compocn), 'ofrac' , ofrac, rc=rc)
       if (shr_nuopc_methods_ChkErr(rc,__LINE__,u_FILE_u)) return

       ! determine if ocean albedos are computed in mediator
       compute_ocnalb_in_med = ESMF_FieldBundleIsCreated(is_local%wrap%FBMed_ocnalb_o, rc=rc)
       if (shr_nuopc_methods_ChkErr(rc,__LINE__,u_FILE_u)) return

       if (compute_ocnalb_in_med) then
          ! ocean albedos are computed in mediator
          call shr_nuopc_methods_FB_GetFldPtr(is_local%wrap%FBMed_ocnalb_o, 'So_avsdr' , avsdr, rc=rc)
          if (shr_nuopc_methods_ChkErr(rc,__LINE__,u_FILE_u)) return
          call shr_nuopc_methods_FB_GetFldPtr(is_local%wrap%FBMed_ocnalb_o, 'So_anidr' , anidr, rc=rc)
          if (shr_nuopc_methods_ChkErr(rc,__LINE__,u_FILE_u)) return
          call shr_nuopc_methods_FB_GetFldPtr(is_local%wrap%FBMed_ocnalb_o, 'So_avsdf' , avsdf, rc=rc)
          if (shr_nuopc_methods_ChkErr(rc,__LINE__,u_FILE_u)) return
          call shr_nuopc_methods_FB_GetFldPtr(is_local%wrap%FBMed_ocnalb_o, 'So_anidf' , anidf, rc=rc)
>>>>>>> 26a18ff2
          if (shr_nuopc_methods_ChkErr(rc,__LINE__,u_FILE_u)) return
          call shr_nuopc_methods_FB_GetFldPtr(is_local%wrap%FBMed_ocnalb_o, 'So_anidr' , anidr, rc=rc)
          if (shr_nuopc_methods_ChkErr(rc,__LINE__,u_FILE_u)) return
          call shr_nuopc_methods_FB_GetFldPtr(is_local%wrap%FBMed_ocnalb_o, 'So_avsdf' , avsdf, rc=rc)
          if (shr_nuopc_methods_ChkErr(rc,__LINE__,u_FILE_u)) return
<<<<<<< HEAD
          call shr_nuopc_methods_FB_GetFldPtr(is_local%wrap%FBMed_ocnalb_o, 'So_anidf' , anidf, rc=rc)
          if (shr_nuopc_methods_ChkErr(rc,__LINE__,u_FILE_u)) return
          call shr_nuopc_methods_FB_GetFldPtr(is_local%wrap%FBImp(compatm,compocn), 'Faxa_swvdr', swvdr, rc=rc)
          if (shr_nuopc_methods_ChkErr(rc,__LINE__,u_FILE_u)) return
          call shr_nuopc_methods_FB_GetFldPtr(is_local%wrap%FBImp(compatm,compocn), 'Faxa_swndr', swndr, rc=rc)
          if (shr_nuopc_methods_ChkErr(rc,__LINE__,u_FILE_u)) return
          call shr_nuopc_methods_FB_GetFldPtr(is_local%wrap%FBImp(compatm,compocn), 'Faxa_swvdf', swvdf, rc=rc)
          if (shr_nuopc_methods_ChkErr(rc,__LINE__,u_FILE_u)) return
          call shr_nuopc_methods_FB_GetFldPtr(is_local%wrap%FBImp(compatm,compocn), 'Faxa_swndf', swndf, rc=rc)
          if (shr_nuopc_methods_ChkErr(rc,__LINE__,u_FILE_u)) return

          if (is_local%wrap%comp_present(compice)) then
             call shr_nuopc_methods_FB_GetFldPtr(is_local%wrap%FBfrac(compocn), 'ifrac' , ifrac, rc=rc)
             if (shr_nuopc_methods_ChkErr(rc,__LINE__,u_FILE_u)) return
             call shr_nuopc_methods_FB_GetFldPtr(is_local%wrap%FBfrac(compocn), 'ofrac' , ofrac, rc=rc)
             if (shr_nuopc_methods_ChkErr(rc,__LINE__,u_FILE_u)) return
             call shr_nuopc_methods_FB_GetFldPtr(is_local%wrap%FBfrac(compocn), 'ifrad' , ifracr, rc=rc)
             if (shr_nuopc_methods_ChkErr(rc,__LINE__,u_FILE_u)) return
             call shr_nuopc_methods_FB_GetFldPtr(is_local%wrap%FBfrac(compocn), 'ofrad' , ofracr, rc=rc)
             if (shr_nuopc_methods_ChkErr(rc,__LINE__,u_FILE_u)) return
             call shr_nuopc_methods_FB_GetFldPtr(is_local%wrap%FBImp(compice,compocn), 'Fioi_swpen', swpen, rc=rc)
             if (shr_nuopc_methods_ChkErr(rc,__LINE__,u_FILE_u)) return
=======
       end if

       ! ----------------
       ! Input from ice
       ! ----------------

       if (is_local%wrap%comp_present(compice)) then
          call shr_nuopc_methods_FB_GetFldPtr(is_local%wrap%FBImp(compice,compocn), 'Fioi_swpen', Fioi_swpen, rc=rc)
          if (shr_nuopc_methods_ChkErr(rc,__LINE__,u_FILE_u)) return

          if (shr_nuopc_methods_FB_FldChk(is_local%wrap%FBImp(compice,compocn), 'Fioi_swpen_vdr', rc=rc)) then
             import_swpen_by_bands = .true.
             call shr_nuopc_methods_FB_GetFldPtr(is_local%wrap%FBImp(compice,compocn), 'Fioi_swpen_vdr', Fioi_swpen_vdr, rc=rc)
             if (shr_nuopc_methods_ChkErr(rc,__LINE__,u_FILE_u)) return
             call shr_nuopc_methods_FB_GetFldPtr(is_local%wrap%FBImp(compice,compocn), 'Fioi_swpen_vdf', Fioi_swpen_vdf, rc=rc)
             if (shr_nuopc_methods_ChkErr(rc,__LINE__,u_FILE_u)) return
             call shr_nuopc_methods_FB_GetFldPtr(is_local%wrap%FBImp(compice,compocn), 'Fioi_swpen_idr', Fioi_swpen_idr, rc=rc)
             if (shr_nuopc_methods_ChkErr(rc,__LINE__,u_FILE_u)) return
             call shr_nuopc_methods_FB_GetFldPtr(is_local%wrap%FBImp(compice,compocn), 'Fioi_swpen_idf', Fioi_swpen_idf, rc=rc)
             if (shr_nuopc_methods_ChkErr(rc,__LINE__,u_FILE_u)) return
          else
             import_swpen_by_bands = .false.
         end if
       end if

       ! ----------------
       ! Output to ocean
       ! ----------------

       if (shr_nuopc_methods_FB_FldChk(is_local%wrap%FBExp(compocn), 'Foxx_swnet', rc=rc)) then
          call shr_nuopc_methods_FB_GetFldPtr(is_local%wrap%FBExp(compocn), 'Foxx_swnet',  Foxx_swnet, rc=rc)
          if (shr_nuopc_methods_ChkErr(rc,__LINE__,u_FILE_u)) return
       else
          lsize = size(swvdr)
          allocate(Foxx_swnet(lsize))
       end if

       if (shr_nuopc_methods_FB_FldChk(is_local%wrap%FBExp(compocn), 'Foxx_swnet_vdr', rc=rc)) then
          export_swnet_by_bands = .true.
          call shr_nuopc_methods_FB_GetFldPtr(is_local%wrap%FBExp(compocn), 'Foxx_swnet_vdr', Foxx_swnet_vdr, rc=rc)
          if (shr_nuopc_methods_ChkErr(rc,__LINE__,u_FILE_u)) return
          call shr_nuopc_methods_FB_GetFldPtr(is_local%wrap%FBExp(compocn), 'Foxx_swnet_vdf', Foxx_swnet_vdf, rc=rc)
          if (shr_nuopc_methods_ChkErr(rc,__LINE__,u_FILE_u)) return
          call shr_nuopc_methods_FB_GetFldPtr(is_local%wrap%FBExp(compocn), 'Foxx_swnet_idr', Foxx_swnet_idr, rc=rc)
          if (shr_nuopc_methods_ChkErr(rc,__LINE__,u_FILE_u)) return
          call shr_nuopc_methods_FB_GetFldPtr(is_local%wrap%FBExp(compocn), 'Foxx_swnet_idf', Foxx_swnet_idf, rc=rc)
          if (shr_nuopc_methods_ChkErr(rc,__LINE__,u_FILE_u)) return
       else
          export_swnet_by_bands = .false.
       end if

       do n = 1,lsize
          ! Compute total swnet to ocean independent of swpen from sea-ice
          if (compute_ocnalb_in_med) then
             fswabsv  = swvdr(n) * (1.0_R8 - avsdr(n)) + swvdf(n) * (1.0_R8 - avsdf(n))
             fswabsi  = swndr(n) * (1.0_R8 - anidr(n)) + swndf(n) * (1.0_R8 - anidf(n))
          else
             fswabsv  = swvdr(n) * (1.0_R8 - albdif) + swvdf(n) * (1.0_R8 - albdif)
             fswabsi  = swndr(n) * (1.0_R8 - albdif) + swndf(n) * (1.0_R8 - albdif)
>>>>>>> 26a18ff2
          end if
          Foxx_swnet(n) = fswabsv + fswabsi

<<<<<<< HEAD
          do n = 1,size(swnet)
             fswabsv  = swvdr(n) * (1.0_R8 - avsdr(n)) + swvdf(n) * (1.0_R8 - avsdf(n))
             fswabsi  = swndr(n) * (1.0_R8 - anidr(n)) + swndf(n) * (1.0_R8 - anidf(n))
             swnet(n) = fswabsv + fswabsi

             if (is_local%wrap%comp_present(compice)) then
=======
          ! Add swpen from sea ice if sea ice is present
          if (is_local%wrap%comp_present(compice)) then
             if (compute_ocnalb_in_med) then
>>>>>>> 26a18ff2
                ifrac_scaled = ifrac(n)
                ofrac_scaled = ofrac(n)
                frac_sum = ifrac(n) + ofrac(n)
                if (frac_sum /= 0._R8) then
                   ifrac_scaled = ifrac(n) / (frac_sum)
                   ofrac_scaled = ofrac(n) / (frac_sum)
                endif
<<<<<<< HEAD

=======
>>>>>>> 26a18ff2
                ifracr_scaled = ifracr(n)
                ofracr_scaled = ofracr(n)
                frac_sum = ifracr(n) + ofracr(n)
                if (frac_sum /= 0._R8) then
                   ifracr_scaled = ifracr(n) / (frac_sum)
                   ofracr_scaled = ofracr(n) / (frac_sum)
                endif
<<<<<<< HEAD

                swnet(n) = ofracr_scaled*swnet(n) + ifrac_scaled*swpen(n)
             end if

=======
             else
                ofracr_scaled = ofrac(n)
                ifrac_scaled  = ifrac(n)
             end if
             Foxx_swnet(n) = ofracr_scaled*Foxx_swnet(n) + ifrac_scaled*Fioi_swpen(n)

             if (export_swnet_by_bands) then
                if (import_swpen_by_bands) then
                   ! use each individual band for swpen coming from the sea-ice
                   Foxx_swnet_vdr(n) = swvdr(n)*(1.0_R8-avsdr(n))*ofracr_scaled + Fioi_swpen_vdr(n)*ifrac_scaled
                   Foxx_swnet_vdf(n) = swvdf(n)*(1.0_R8-avsdf(n))*ofracr_scaled + Fioi_swpen_vdf(n)*ifrac_scaled
                   Foxx_swnet_idr(n) = swndr(n)*(1.0_R8-avsdr(n))*ofracr_scaled + Fioi_swpen_idr(n)*ifrac_scaled
                   Foxx_swnet_idf(n) = swndf(n)*(1.0_R8-avsdf(n))*ofracr_scaled + Fioi_swpen_idf(n)*ifrac_scaled
                else
                   ! scale total Foxx_swnet to get contributions from each band
                   c1 = 0.285
                   c2 = 0.285
                   c3 = 0.215
                   c4 = 0.215
                   Foxx_swnet_vdr(n) = c1 * Foxx_swnet(n)
                   Foxx_swnet_vdf(n) = c2 * Foxx_swnet(n)
                   Foxx_swnet_idr(n) = c3 * Foxx_swnet(n)
                   Foxx_swnet_idf(n) = c4 * Foxx_swnet(n)
                end if
             end if
             ! TODO (mvertens, 2018-12-16): fill in the following
>>>>>>> 26a18ff2
             ! if (i2o_per_cat) then
             !   Sf_ofrac(n)  = ofrac(n)
             !   Sf_ofracr(n) = ofracr(n)
             !   Foxx_swnet_ofracr(n) = (fswabsv + fswabsi) * ofracr_scaled
             ! end if
<<<<<<< HEAD
          end do
       end if

       ! TODO: document merging

#if (1 == 0)
       ! atm and ice fraction
       call shr_nuopc_methods_FB_GetFldPtr(is_local%wrap%FBImp(compice,compocn), trim(ice_fraction_name), icewgt, rc=rc)
       if (shr_nuopc_methods_ChkErr(rc,__LINE__,u_FILE_u)) return

       lb1 = lbound(icewgt,1); ub1 = ubound(icewgt,1)
       lb2 = lbound(icewgt,2); ub2 = ubound(icewgt,2)
       allocate(atmwgt(lb1:ub1,lb2:ub2), customwgt(lb1:ub1,lb2:ub2))
       do j = lb2,ub2
          do i = ub1,ib1
             atmwgt(i,j) = 1.0_R8 - icewgt(i,j)
          enddo
       enddo

       !-------------
       ! mean_evap_rate = mean_laten_heat_flux * (1-ice_fraction)/const_lhvap
       !-------------
       !    customwgt = atmwgt / const_lhvap
       !    call shr_nuopc_methods_FB_FieldMerge(is_local%wrap%FBExp(compocn),'mean_evap_rate' , &
       !         FBinA=is_local%wrap%FBImp(compatm,compocn), fnameA='mean_laten_heat_flux', wgtA=customwgt, rc=rc)
       !    if (shr_nuopc_methods_ChkErr(rc,__LINE__,u_FILE_u)) return

       !-------------
       ! field_for_ocn = field_from_atm * (1-ice_fraction)
       !-------------
       call shr_nuopc_methods_FB_FieldMerge(is_local%wrap%FBExp(compocn),'mean_fprec_rate' , &
            FBinA=is_local%wrap%FBImp(compatm,compocn), fnameA='mean_fprec_rate', wgtA=atmwgt, rc=rc)
       if (shr_nuopc_methods_ChkErr(rc,__LINE__,u_FILE_u)) return

       !-------------
       ! End merges
       !-------------
       deallocate(atmwgt,customwgt)

       if (dbug_flag > 1) then
          call shr_nuopc_methods_FB_diagnose(is_local%wrap%FBExp(compocn), string=trim(subname)//' FB4ocn_AFmrg ', rc=rc)
          if (shr_nuopc_methods_ChkErr(rc,__LINE__,u_FILE_u)) return
       endif
#endif

       if (dbug_flag > 1) then
          call shr_nuopc_methods_FB_diagnose(is_local%wrap%FBExp(compocn), string=trim(subname)//' FBexp(compocn) ', rc=rc)
          if (shr_nuopc_methods_ChkErr(rc,__LINE__,u_FILE_u)) return
       endif

       first_call = .false.

       !---------------------------------------
       !--- clean up
       !---------------------------------------
=======
          end if  ! if sea-ice is present
       end do

       !-------------
       ! determine evaporation to send to ocean if not computed in mediator
       !-------------

       ! Note - don't need to scale the calculated evap by ofrac - since the merged latent heat
       ! to the ocean has already had this scaling done

       if (.not. compute_aoflux_in_med) then
          call shr_nuopc_methods_FB_GetFldPtr(is_local%wrap%FBExp(compocn), 'Foxx_lat', Foxx_latent, rc=rc)
          if (shr_nuopc_methods_ChkErr(rc,__LINE__,u_FILE_u)) return
          call shr_nuopc_methods_FB_GetFldPtr(is_local%wrap%FBExp(compocn), 'Foxx_evap', Foxx_evap, rc=rc)
          if (shr_nuopc_methods_ChkErr(rc,__LINE__,u_FILE_u)) return

          ! TODO (mvertens, 2018-12-16): is this the right sign? Minus here is based on nems mediator
          do n = 1, size(Foxx_evap)
             Foxx_evap(n) = - Foxx_latent(n)/const_lhvap
          end do
       end if

       !-------------
       ! determine netlw sent to ocean
       !-------------
       if (compute_aoflux_in_med) then
          if (shr_nuopc_methods_FB_FldChk(is_local%wrap%FBExp(compocn), 'Foxx_lwnet', rc=rc)) then
             call shr_nuopc_methods_FB_GetFldPtr(is_local%wrap%FBExp(compocn), 'Foxx_lwnet', Foxx_lwnet, rc=rc)
             if (shr_nuopc_methods_ChkErr(rc,__LINE__,u_FILE_u)) return
             call shr_nuopc_methods_FB_GetFldPtr(is_local%wrap%FBMed_aoflux_o, 'Faox_lwup', Faox_lwup, rc=rc)
             if (shr_nuopc_methods_ChkErr(rc,__LINE__,u_FILE_u)) return
             call shr_nuopc_methods_FB_GetFldPtr(is_local%wrap%FBImp(compatm,compocn), 'Faxa_lwdn', Faxa_lwdn, rc=rc)
             if (shr_nuopc_methods_ChkErr(rc,__LINE__,u_FILE_u)) return

             do n = 1,size(Foxx_lwnet)
                Foxx_lwnet(n) = ofrac(n)*Faox_lwup(n) + ofrac(n)*Faxa_lwdn(n)
             end do
          end if
       end if

       !---------------------------------------
       !--- diagnose output
       !---------------------------------------

       if (dbug_flag > 1) then
          call shr_nuopc_methods_FB_diagnose(is_local%wrap%FBExp(compocn), string=trim(subname)//' FBexp(compocn) ', rc=rc)
          if (shr_nuopc_methods_ChkErr(rc,__LINE__,u_FILE_u)) return
       endif

       ! TODO (mvertens, 2018-12-16): document above custom calculation

       !---------------------------------------
       !--- clean up
       !---------------------------------------

       first_call = .false.
>>>>>>> 26a18ff2
    endif
    call ESMF_LogWrite(trim(subname)//": done", ESMF_LOGMSG_INFO, rc=dbrc)
    call t_stopf('MED:'//subname)

    call ESMF_LogWrite(trim(subname)//": done", ESMF_LOGMSG_INFO, rc=dbrc)
    call t_stopf('MED:'//subname)

  end subroutine med_phases_prep_ocn_merge

  !-----------------------------------------------------------------------------

  subroutine med_phases_prep_ocn_accum_fast(gcomp, rc)
<<<<<<< HEAD
    use ESMF, only: ESMF_GridComp, ESMF_Clock, ESMF_Time
    use ESMF, only: ESMF_LogWrite, ESMF_LOGMSG_INFO, ESMF_SUCCESS
    use ESMF, only: ESMF_GridCompGet, ESMF_ClockGet, ESMF_TimeGet, ESMF_ClockPrint
    use ESMF, only: ESMF_FieldBundleGet
    use shr_nuopc_methods_mod   , only : shr_nuopc_methods_ChkErr
    use shr_nuopc_methods_mod   , only : shr_nuopc_methods_FB_accum
    use shr_nuopc_methods_mod   , only : shr_nuopc_methods_FB_diagnose
    use med_internalstate_mod   , only : InternalState, mastertask
    use esmFlds                 , only : compocn
    use perf_mod                , only : t_startf, t_stopf
    type(ESMF_GridComp)  :: gcomp
    integer, intent(out) :: rc
=======
>>>>>>> 26a18ff2

    ! Carry out fast accumulation for the ocean

    use ESMF                  , only: ESMF_GridComp, ESMF_Clock, ESMF_Time
    use ESMF                  , only: ESMF_LogWrite, ESMF_LOGMSG_INFO, ESMF_SUCCESS
    use ESMF                  , only: ESMF_GridCompGet, ESMF_ClockGet, ESMF_TimeGet, ESMF_ClockPrint
    use ESMF                  , only: ESMF_FieldBundleGet
    use shr_nuopc_methods_mod , only : shr_nuopc_methods_ChkErr
    use shr_nuopc_methods_mod , only : shr_nuopc_methods_FB_accum
    use shr_nuopc_methods_mod , only : shr_nuopc_methods_FB_diagnose
    use med_internalstate_mod , only : InternalState, mastertask
    use esmFlds               , only : compocn
    use perf_mod              , only : t_startf, t_stopf

    ! input/output variables
    type(ESMF_GridComp)  :: gcomp
    integer, intent(out) :: rc

    ! local variables
    type(ESMF_Clock)            :: clock
    type(ESMF_Time)             :: time
    character(len=64)           :: timestr
    type(InternalState)         :: is_local
    integer                     :: i,j,n,ncnt
    integer                     :: dbrc
    character(len=*), parameter :: subname='(med_phases_accum_fast)'
    !---------------------------------------
    call t_startf('MED:'//subname)

    if (dbug_flag > 5) then
       call ESMF_LogWrite(trim(subname)//": called", ESMF_LOGMSG_INFO, rc=dbrc)
    endif
    rc = ESMF_SUCCESS

    !---------------------------------------
    ! --- Get the internal state
    !---------------------------------------

    nullify(is_local%wrap)
    call ESMF_GridCompGetInternalState(gcomp, is_local, rc)
    if (shr_nuopc_methods_ChkErr(rc,__LINE__,u_FILE_u)) return

    !---------------------------------------
    !--- Count the number of fields outside of scalar data, if zero, then return
    !---------------------------------------

    ! Note - the scalar field has been removed from all mediator field bundles - so this is why we check if the
    ! fieldCount is 0 and not 1 here

    call ESMF_FieldBundleGet(is_local%wrap%FBExp(compocn), fieldCount=ncnt, rc=rc)
    if (shr_nuopc_methods_ChkErr(rc,__LINE__,u_FILE_u)) return

    if (ncnt == 0) then
       if (dbug_flag > 5) then
          call ESMF_LogWrite(trim(subname)//": only scalar data is present in FBexp(compocn), returning", &
               ESMF_LOGMSG_INFO, rc=dbrc)
       endif
    else

       !---------------------------------------
       !--- Get the current time from the clock
       !---------------------------------------

       call ESMF_GridCompGet(gcomp, clock=clock)
       if (shr_nuopc_methods_ChkErr(rc,__LINE__,u_FILE_u)) return

       call ESMF_ClockGet(clock,currtime=time,rc=rc)
       if (shr_nuopc_methods_ChkErr(rc,__LINE__,u_FILE_u)) return

       call ESMF_TimeGet(time,timestring=timestr)
       if (shr_nuopc_methods_ChkErr(rc,__LINE__,u_FILE_u)) return
       if (dbug_flag > 1) then
          call ESMF_LogWrite(trim(subname)//": time = "//trim(timestr), ESMF_LOGMSG_INFO, rc=dbrc)
       endif
#if DEBUG
       if (mastertask) then
          call ESMF_ClockPrint(clock, options="currTime", preString="-------->"//trim(subname)//" mediating for: ", rc=rc)
          if (shr_nuopc_methods_ChkErr(rc,__LINE__,u_FILE_u)) return
       end if
#endif
       !---------------------------------------
       !--- ocean accumulator
       !---------------------------------------

       call shr_nuopc_methods_FB_accum(is_local%wrap%FBExpAccum(compocn), is_local%wrap%FBExp(compocn), rc=rc)
       if (shr_nuopc_methods_ChkErr(rc,__LINE__,u_FILE_u)) return

       is_local%wrap%FBExpAccumCnt(compocn) = is_local%wrap%FBExpAccumCnt(compocn) + 1

       if (dbug_flag > 1) then
          call shr_nuopc_methods_FB_diagnose(is_local%wrap%FBExpAccum(compocn), &
               string=trim(subname)//' FBaccOcn_AFaccum ', rc=rc)
          if (shr_nuopc_methods_ChkErr(rc,__LINE__,u_FILE_u)) return
       endif

       !---------------------------------------
       !--- clean up
       !---------------------------------------
    endif
    call ESMF_LogWrite(trim(subname)//": done", ESMF_LOGMSG_INFO, rc=dbrc)
    call t_stopf('MED:'//subname)

  end subroutine med_phases_prep_ocn_accum_fast

  !-----------------------------------------------------------------------------

  subroutine med_phases_prep_ocn_accum_avg(gcomp, rc)
<<<<<<< HEAD
    use ESMF, only : ESMF_GridComp, ESMF_Clock, ESMF_Time
    use ESMF, only: ESMF_LogWrite, ESMF_LOGMSG_INFO, ESMF_SUCCESS
    use ESMF, only: ESMF_FieldBundleGet
    use med_constants_mod, only : czero=>med_constants_czero
    use med_internalstate_mod   , only : InternalState
    use shr_nuopc_methods_mod   , only : shr_nuopc_methods_ChkErr
    use shr_nuopc_methods_mod   , only : shr_nuopc_methods_FB_diagnose
    use shr_nuopc_methods_mod   , only : shr_nuopc_methods_FB_average
    use shr_nuopc_methods_mod   , only : shr_nuopc_methods_FB_copy
    use shr_nuopc_methods_mod   , only : shr_nuopc_methods_FB_reset
    use esmFlds                 , only : compocn
    use perf_mod                , only : t_startf, t_stopf
=======

    ! Prepare the OCN import Fields.

    use ESMF                  , only : ESMF_GridComp, ESMF_Clock, ESMF_Time
    use ESMF                  , only : ESMF_LogWrite, ESMF_LOGMSG_INFO, ESMF_SUCCESS
    use ESMF                  , only : ESMF_FieldBundleGet
    use med_constants_mod     , only : czero=>med_constants_czero
    use med_internalstate_mod , only : InternalState
    use shr_nuopc_methods_mod , only : shr_nuopc_methods_ChkErr
    use shr_nuopc_methods_mod , only : shr_nuopc_methods_FB_diagnose
    use shr_nuopc_methods_mod , only : shr_nuopc_methods_FB_average
    use shr_nuopc_methods_mod , only : shr_nuopc_methods_FB_copy
    use shr_nuopc_methods_mod , only : shr_nuopc_methods_FB_reset
    use esmFlds               , only : compocn
    use perf_mod              , only : t_startf, t_stopf

    ! input/output variables
>>>>>>> 26a18ff2
    type(ESMF_GridComp)  :: gcomp
    integer, intent(out) :: rc

    ! local variables
    type(ESMF_Clock)           :: clock
    type(ESMF_Time)            :: time
    character(len=64)          :: timestr
    type(InternalState)        :: is_local
    integer                    :: i,j,n,ncnt
    integer                    :: dbrc
    character(len=*),parameter :: subname='(med_phases_prep_ocn_accum_avg)'
    !---------------------------------------
    call t_startf('MED:'//subname)

    if (dbug_flag > 5) then
       call ESMF_LogWrite(trim(subname)//": called", ESMF_LOGMSG_INFO, rc=dbrc)
    endif
    rc = ESMF_SUCCESS

    !---------------------------------------
    ! --- Get the internal state
    !---------------------------------------

    nullify(is_local%wrap)
    call ESMF_GridCompGetInternalState(gcomp, is_local, rc)
    if (shr_nuopc_methods_ChkErr(rc,__LINE__,u_FILE_u)) return

    !---------------------------------------
    !--- Count the number of fields outside of scalar data, if zero, then return
    !---------------------------------------

    ! Note - the scalar field has been removed from all mediator field bundles - so this is why we check if the
    ! fieldCount is 0 and not 1 here

    call ESMF_FieldBundleGet(is_local%wrap%FBExp(compocn), fieldCount=ncnt, rc=rc)
    if (shr_nuopc_methods_ChkErr(rc,__LINE__,u_FILE_u)) return

    if (ncnt == 0) then
       if (dbug_flag > 5) then
          call ESMF_LogWrite(trim(subname)//": only scalar data is present in FBexp(compocn), returning", &
               ESMF_LOGMSG_INFO, rc=dbrc)
       endif
       RETURN
    end if

    !---------------------------------------
    !--- average ocn accumulator
    !---------------------------------------

    if (dbug_flag > 5) then
       call shr_nuopc_methods_FB_diagnose(is_local%wrap%FBExpAccum(compocn), &
            string=trim(subname)//' FBExpAccum(compocn) before avg ', rc=rc)
       if (shr_nuopc_methods_ChkErr(rc,__LINE__,u_FILE_u)) return
    endif

    call shr_nuopc_methods_FB_average(is_local%wrap%FBExpAccum(compocn), &
         is_local%wrap%FBExpAccumCnt(compocn), rc=rc)
    if (shr_nuopc_methods_ChkErr(rc,__LINE__,u_FILE_u)) return

    if (dbug_flag > 5) then
       call shr_nuopc_methods_FB_diagnose(is_local%wrap%FBExpAccum(compocn), &
            string=trim(subname)//' FBaccO_avg ', rc=rc)
       if (shr_nuopc_methods_ChkErr(rc,__LINE__,u_FILE_u)) return
    endif

    !---------------------------------------
    !--- copy to FBExp(compocn)
    !---------------------------------------

    call shr_nuopc_methods_FB_copy(is_local%wrap%FBExp(compocn), &
         is_local%wrap%FBExpAccum(compocn), rc=rc)
    if (shr_nuopc_methods_ChkErr(rc,__LINE__,u_FILE_u)) return

    !---------------------------------------
    !--- zero accumulator
    !---------------------------------------

    is_local%wrap%FBExpAccumFlag(compocn) = .true.
    is_local%wrap%FBExpAccumCnt(compocn) = 0
    call shr_nuopc_methods_FB_reset(is_local%wrap%FBExpAccum(compocn), value=czero, rc=rc)
    if (shr_nuopc_methods_ChkErr(rc,__LINE__,u_FILE_u)) return

    if (dbug_flag > 5) then
       call shr_nuopc_methods_FB_diagnose(is_local%wrap%FBExpAccum(compocn), &
            string=trim(subname)//' FBExpAccum(compocn) after avg ', rc=rc)
       if (shr_nuopc_methods_ChkErr(rc,__LINE__,u_FILE_u)) return
    endif
    call t_stopf('MED:'//subname)

  end subroutine med_phases_prep_ocn_accum_avg

end module med_phases_prep_ocn_mod<|MERGE_RESOLUTION|>--- conflicted
+++ resolved
@@ -45,13 +45,9 @@
     integer                     :: dbrc
     character(len=*), parameter :: subname='(med_phases_prep_ocn_map)'
     !-------------------------------------------------------------------------------
-<<<<<<< HEAD
+
     call t_startf('MED:'//subname)
-=======
-
-    call t_startf('MED:'//subname)
-
->>>>>>> 26a18ff2
+
     call ESMF_LogWrite(subname//' called', ESMF_LOGMSG_INFO, rc=dbrc)
     rc = ESMF_SUCCESS
     call shr_nuopc_memcheck(subname, 5, mastertask)
@@ -120,10 +116,7 @@
     use esmFlds               , only : fldListTo
     use esmFlds               , only : compocn, compname, compatm, compice
     use perf_mod              , only : t_startf, t_stopf
-<<<<<<< HEAD
-=======
-
->>>>>>> 26a18ff2
+
     ! input/output variables
     type(ESMF_GridComp)  :: gcomp
     integer, intent(out) :: rc
@@ -166,19 +159,11 @@
     logical                     :: first_call = .true.
     integer                     :: lsize
     integer                     :: dbrc
-<<<<<<< HEAD
-    ! TODO: the calculation needs to be set at run time based on receiving it from the ocean
-    real(R8)                    :: flux_epbalfact = 1._R8
-    logical                     :: first_call = .true.
-    character(len=*), parameter :: subname='(med_phases_prep_ocn_merge)'
-    !---------------------------------------
-=======
     real(R8)        , parameter :: const_lhvap = 2.501e6_R8  ! latent heat of evaporation ~ J/kg
     real(R8)        , parameter :: albdif = 0.06_r8          ! 60 deg reference albedo, diffuse
     character(len=*), parameter :: subname='(med_phases_prep_ocn_merge)'
     !---------------------------------------
 
->>>>>>> 26a18ff2
     call t_startf('MED:'//subname)
     call ESMF_LogWrite(subname//' called', ESMF_LOGMSG_INFO, rc=dbrc)
     rc = ESMF_SUCCESS
@@ -208,19 +193,6 @@
                ESMF_LOGMSG_INFO, rc=dbrc)
        endif
     else
-<<<<<<< HEAD
-
-       !---------------------------------------
-       !--- auto merges to ocn
-       !---------------------------------------
-
-       call med_merge_auto(trim(compname(compocn)), &
-            is_local%wrap%FBExp(compocn), is_local%wrap%FBFrac(compocn), &
-            is_local%wrap%FBImp(:,compocn), fldListTo(compocn), &
-            FBMed1=is_local%wrap%FBMed_aoflux_o, &
-            document=first_call, string='(merge_to_ocn)', mastertask=mastertask, rc=rc)
-       if (shr_nuopc_methods_ChkErr(rc,__LINE__,u_FILE_u)) return
-=======
        !---------------------------------------
        !--- auto merges to ocn
        !---------------------------------------
@@ -242,14 +214,11 @@
                document=first_call, string='(merge_to_ocn)', mastertask=mastertask, rc=rc)
           if (shr_nuopc_methods_ChkErr(rc,__LINE__,u_FILE_u)) return
        end if
->>>>>>> 26a18ff2
 
        !---------------------------------------
        !--- custom calculations
        !---------------------------------------
 
-<<<<<<< HEAD
-=======
        !-------------
        ! scale precipitation to ocean
        !-------------
@@ -257,7 +226,6 @@
        ! TODO (mvertens, 2018-12-16): the calculation needs to be set at run time based on receiving it from the ocean
        flux_epbalfact = 1.0_r8
 
->>>>>>> 26a18ff2
        if (shr_nuopc_methods_FB_FldChk(is_local%wrap%FBExp(compocn), 'Foxx_rain', rc=rc)) then
           call shr_nuopc_methods_FB_GetFldPtr(is_local%wrap%FBExp(compocn), 'Foxx_rain' , dataptr1, rc=rc)
           if (shr_nuopc_methods_ChkErr(rc,__LINE__,u_FILE_u)) return
@@ -299,13 +267,6 @@
           end if
        end if
 
-<<<<<<< HEAD
-       ! Compute swnet to send to ocean if appropriate
-       if (shr_nuopc_methods_FB_FldChk(is_local%wrap%FBExp(compocn), 'Foxx_swnet', rc=rc)) then
-          call shr_nuopc_methods_FB_GetFldPtr(is_local%wrap%FBExp(compocn), 'Foxx_swnet',  swnet, rc=rc)
-          if (shr_nuopc_methods_ChkErr(rc,__LINE__,u_FILE_u)) return
-          call shr_nuopc_methods_FB_GetFldPtr(is_local%wrap%FBMed_ocnalb_o, 'So_avsdr' , avsdr, rc=rc)
-=======
        !-------------
        ! Compute netsw for ocean
        !-------------
@@ -350,36 +311,11 @@
           call shr_nuopc_methods_FB_GetFldPtr(is_local%wrap%FBMed_ocnalb_o, 'So_avsdf' , avsdf, rc=rc)
           if (shr_nuopc_methods_ChkErr(rc,__LINE__,u_FILE_u)) return
           call shr_nuopc_methods_FB_GetFldPtr(is_local%wrap%FBMed_ocnalb_o, 'So_anidf' , anidf, rc=rc)
->>>>>>> 26a18ff2
-          if (shr_nuopc_methods_ChkErr(rc,__LINE__,u_FILE_u)) return
-          call shr_nuopc_methods_FB_GetFldPtr(is_local%wrap%FBMed_ocnalb_o, 'So_anidr' , anidr, rc=rc)
-          if (shr_nuopc_methods_ChkErr(rc,__LINE__,u_FILE_u)) return
-          call shr_nuopc_methods_FB_GetFldPtr(is_local%wrap%FBMed_ocnalb_o, 'So_avsdf' , avsdf, rc=rc)
-          if (shr_nuopc_methods_ChkErr(rc,__LINE__,u_FILE_u)) return
-<<<<<<< HEAD
-          call shr_nuopc_methods_FB_GetFldPtr(is_local%wrap%FBMed_ocnalb_o, 'So_anidf' , anidf, rc=rc)
-          if (shr_nuopc_methods_ChkErr(rc,__LINE__,u_FILE_u)) return
-          call shr_nuopc_methods_FB_GetFldPtr(is_local%wrap%FBImp(compatm,compocn), 'Faxa_swvdr', swvdr, rc=rc)
-          if (shr_nuopc_methods_ChkErr(rc,__LINE__,u_FILE_u)) return
-          call shr_nuopc_methods_FB_GetFldPtr(is_local%wrap%FBImp(compatm,compocn), 'Faxa_swndr', swndr, rc=rc)
-          if (shr_nuopc_methods_ChkErr(rc,__LINE__,u_FILE_u)) return
-          call shr_nuopc_methods_FB_GetFldPtr(is_local%wrap%FBImp(compatm,compocn), 'Faxa_swvdf', swvdf, rc=rc)
-          if (shr_nuopc_methods_ChkErr(rc,__LINE__,u_FILE_u)) return
-          call shr_nuopc_methods_FB_GetFldPtr(is_local%wrap%FBImp(compatm,compocn), 'Faxa_swndf', swndf, rc=rc)
-          if (shr_nuopc_methods_ChkErr(rc,__LINE__,u_FILE_u)) return
-
-          if (is_local%wrap%comp_present(compice)) then
-             call shr_nuopc_methods_FB_GetFldPtr(is_local%wrap%FBfrac(compocn), 'ifrac' , ifrac, rc=rc)
-             if (shr_nuopc_methods_ChkErr(rc,__LINE__,u_FILE_u)) return
-             call shr_nuopc_methods_FB_GetFldPtr(is_local%wrap%FBfrac(compocn), 'ofrac' , ofrac, rc=rc)
-             if (shr_nuopc_methods_ChkErr(rc,__LINE__,u_FILE_u)) return
-             call shr_nuopc_methods_FB_GetFldPtr(is_local%wrap%FBfrac(compocn), 'ifrad' , ifracr, rc=rc)
-             if (shr_nuopc_methods_ChkErr(rc,__LINE__,u_FILE_u)) return
-             call shr_nuopc_methods_FB_GetFldPtr(is_local%wrap%FBfrac(compocn), 'ofrad' , ofracr, rc=rc)
-             if (shr_nuopc_methods_ChkErr(rc,__LINE__,u_FILE_u)) return
-             call shr_nuopc_methods_FB_GetFldPtr(is_local%wrap%FBImp(compice,compocn), 'Fioi_swpen', swpen, rc=rc)
-             if (shr_nuopc_methods_ChkErr(rc,__LINE__,u_FILE_u)) return
-=======
+          if (shr_nuopc_methods_ChkErr(rc,__LINE__,u_FILE_u)) return
+          call shr_nuopc_methods_FB_GetFldPtr(is_local%wrap%FBfrac(compocn), 'ifrad' , ifracr, rc=rc)
+          if (shr_nuopc_methods_ChkErr(rc,__LINE__,u_FILE_u)) return
+          call shr_nuopc_methods_FB_GetFldPtr(is_local%wrap%FBfrac(compocn), 'ofrad' , ofracr, rc=rc)
+          if (shr_nuopc_methods_ChkErr(rc,__LINE__,u_FILE_u)) return
        end if
 
        ! ----------------
@@ -439,22 +375,12 @@
           else
              fswabsv  = swvdr(n) * (1.0_R8 - albdif) + swvdf(n) * (1.0_R8 - albdif)
              fswabsi  = swndr(n) * (1.0_R8 - albdif) + swndf(n) * (1.0_R8 - albdif)
->>>>>>> 26a18ff2
           end if
           Foxx_swnet(n) = fswabsv + fswabsi
 
-<<<<<<< HEAD
-          do n = 1,size(swnet)
-             fswabsv  = swvdr(n) * (1.0_R8 - avsdr(n)) + swvdf(n) * (1.0_R8 - avsdf(n))
-             fswabsi  = swndr(n) * (1.0_R8 - anidr(n)) + swndf(n) * (1.0_R8 - anidf(n))
-             swnet(n) = fswabsv + fswabsi
-
-             if (is_local%wrap%comp_present(compice)) then
-=======
           ! Add swpen from sea ice if sea ice is present
           if (is_local%wrap%comp_present(compice)) then
              if (compute_ocnalb_in_med) then
->>>>>>> 26a18ff2
                 ifrac_scaled = ifrac(n)
                 ofrac_scaled = ofrac(n)
                 frac_sum = ifrac(n) + ofrac(n)
@@ -462,10 +388,6 @@
                    ifrac_scaled = ifrac(n) / (frac_sum)
                    ofrac_scaled = ofrac(n) / (frac_sum)
                 endif
-<<<<<<< HEAD
-
-=======
->>>>>>> 26a18ff2
                 ifracr_scaled = ifracr(n)
                 ofracr_scaled = ofracr(n)
                 frac_sum = ifracr(n) + ofracr(n)
@@ -473,12 +395,6 @@
                    ifracr_scaled = ifracr(n) / (frac_sum)
                    ofracr_scaled = ofracr(n) / (frac_sum)
                 endif
-<<<<<<< HEAD
-
-                swnet(n) = ofracr_scaled*swnet(n) + ifrac_scaled*swpen(n)
-             end if
-
-=======
              else
                 ofracr_scaled = ofrac(n)
                 ifrac_scaled  = ifrac(n)
@@ -505,69 +421,11 @@
                 end if
              end if
              ! TODO (mvertens, 2018-12-16): fill in the following
->>>>>>> 26a18ff2
              ! if (i2o_per_cat) then
              !   Sf_ofrac(n)  = ofrac(n)
              !   Sf_ofracr(n) = ofracr(n)
              !   Foxx_swnet_ofracr(n) = (fswabsv + fswabsi) * ofracr_scaled
              ! end if
-<<<<<<< HEAD
-          end do
-       end if
-
-       ! TODO: document merging
-
-#if (1 == 0)
-       ! atm and ice fraction
-       call shr_nuopc_methods_FB_GetFldPtr(is_local%wrap%FBImp(compice,compocn), trim(ice_fraction_name), icewgt, rc=rc)
-       if (shr_nuopc_methods_ChkErr(rc,__LINE__,u_FILE_u)) return
-
-       lb1 = lbound(icewgt,1); ub1 = ubound(icewgt,1)
-       lb2 = lbound(icewgt,2); ub2 = ubound(icewgt,2)
-       allocate(atmwgt(lb1:ub1,lb2:ub2), customwgt(lb1:ub1,lb2:ub2))
-       do j = lb2,ub2
-          do i = ub1,ib1
-             atmwgt(i,j) = 1.0_R8 - icewgt(i,j)
-          enddo
-       enddo
-
-       !-------------
-       ! mean_evap_rate = mean_laten_heat_flux * (1-ice_fraction)/const_lhvap
-       !-------------
-       !    customwgt = atmwgt / const_lhvap
-       !    call shr_nuopc_methods_FB_FieldMerge(is_local%wrap%FBExp(compocn),'mean_evap_rate' , &
-       !         FBinA=is_local%wrap%FBImp(compatm,compocn), fnameA='mean_laten_heat_flux', wgtA=customwgt, rc=rc)
-       !    if (shr_nuopc_methods_ChkErr(rc,__LINE__,u_FILE_u)) return
-
-       !-------------
-       ! field_for_ocn = field_from_atm * (1-ice_fraction)
-       !-------------
-       call shr_nuopc_methods_FB_FieldMerge(is_local%wrap%FBExp(compocn),'mean_fprec_rate' , &
-            FBinA=is_local%wrap%FBImp(compatm,compocn), fnameA='mean_fprec_rate', wgtA=atmwgt, rc=rc)
-       if (shr_nuopc_methods_ChkErr(rc,__LINE__,u_FILE_u)) return
-
-       !-------------
-       ! End merges
-       !-------------
-       deallocate(atmwgt,customwgt)
-
-       if (dbug_flag > 1) then
-          call shr_nuopc_methods_FB_diagnose(is_local%wrap%FBExp(compocn), string=trim(subname)//' FB4ocn_AFmrg ', rc=rc)
-          if (shr_nuopc_methods_ChkErr(rc,__LINE__,u_FILE_u)) return
-       endif
-#endif
-
-       if (dbug_flag > 1) then
-          call shr_nuopc_methods_FB_diagnose(is_local%wrap%FBExp(compocn), string=trim(subname)//' FBexp(compocn) ', rc=rc)
-          if (shr_nuopc_methods_ChkErr(rc,__LINE__,u_FILE_u)) return
-       endif
-
-       first_call = .false.
-
-       !---------------------------------------
-       !--- clean up
-       !---------------------------------------
-=======
           end if  ! if sea-ice is present
        end do
 
@@ -624,34 +482,16 @@
        !---------------------------------------
 
        first_call = .false.
->>>>>>> 26a18ff2
     endif
+
     call ESMF_LogWrite(trim(subname)//": done", ESMF_LOGMSG_INFO, rc=dbrc)
     call t_stopf('MED:'//subname)
 
-    call ESMF_LogWrite(trim(subname)//": done", ESMF_LOGMSG_INFO, rc=dbrc)
-    call t_stopf('MED:'//subname)
-
   end subroutine med_phases_prep_ocn_merge
 
   !-----------------------------------------------------------------------------
 
   subroutine med_phases_prep_ocn_accum_fast(gcomp, rc)
-<<<<<<< HEAD
-    use ESMF, only: ESMF_GridComp, ESMF_Clock, ESMF_Time
-    use ESMF, only: ESMF_LogWrite, ESMF_LOGMSG_INFO, ESMF_SUCCESS
-    use ESMF, only: ESMF_GridCompGet, ESMF_ClockGet, ESMF_TimeGet, ESMF_ClockPrint
-    use ESMF, only: ESMF_FieldBundleGet
-    use shr_nuopc_methods_mod   , only : shr_nuopc_methods_ChkErr
-    use shr_nuopc_methods_mod   , only : shr_nuopc_methods_FB_accum
-    use shr_nuopc_methods_mod   , only : shr_nuopc_methods_FB_diagnose
-    use med_internalstate_mod   , only : InternalState, mastertask
-    use esmFlds                 , only : compocn
-    use perf_mod                , only : t_startf, t_stopf
-    type(ESMF_GridComp)  :: gcomp
-    integer, intent(out) :: rc
-=======
->>>>>>> 26a18ff2
 
     ! Carry out fast accumulation for the ocean
 
@@ -759,20 +599,6 @@
   !-----------------------------------------------------------------------------
 
   subroutine med_phases_prep_ocn_accum_avg(gcomp, rc)
-<<<<<<< HEAD
-    use ESMF, only : ESMF_GridComp, ESMF_Clock, ESMF_Time
-    use ESMF, only: ESMF_LogWrite, ESMF_LOGMSG_INFO, ESMF_SUCCESS
-    use ESMF, only: ESMF_FieldBundleGet
-    use med_constants_mod, only : czero=>med_constants_czero
-    use med_internalstate_mod   , only : InternalState
-    use shr_nuopc_methods_mod   , only : shr_nuopc_methods_ChkErr
-    use shr_nuopc_methods_mod   , only : shr_nuopc_methods_FB_diagnose
-    use shr_nuopc_methods_mod   , only : shr_nuopc_methods_FB_average
-    use shr_nuopc_methods_mod   , only : shr_nuopc_methods_FB_copy
-    use shr_nuopc_methods_mod   , only : shr_nuopc_methods_FB_reset
-    use esmFlds                 , only : compocn
-    use perf_mod                , only : t_startf, t_stopf
-=======
 
     ! Prepare the OCN import Fields.
 
@@ -790,7 +616,6 @@
     use perf_mod              , only : t_startf, t_stopf
 
     ! input/output variables
->>>>>>> 26a18ff2
     type(ESMF_GridComp)  :: gcomp
     integer, intent(out) :: rc
 
