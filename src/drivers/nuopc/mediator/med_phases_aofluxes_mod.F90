--- conflicted
+++ resolved
@@ -96,19 +96,12 @@
     use med_internalstate_mod , only : InternalState, mastertask
     use shr_nuopc_scalars_mod , only : flds_scalar_name
     use shr_nuopc_scalars_mod , only : flds_scalar_num
-<<<<<<< HEAD
-    use shr_nuopc_methods_mod , only : shr_nuopc_methods_ChkErr
-    use shr_nuopc_methods_mod , only : shr_nuopc_methods_FB_init
     use perf_mod              , only : t_startf, t_stopf
 
-=======
-    use perf_mod              , only : t_startf, t_stopf
-
     !-----------------------------------------------------------------------
     ! Initialize ocn/atm flux calculations
     !-----------------------------------------------------------------------
 
->>>>>>> 191289eb
     ! input/output variables
     type(ESMF_GridComp)               :: gcomp
     type(aoflux_type) , intent(inout) :: aoflux
