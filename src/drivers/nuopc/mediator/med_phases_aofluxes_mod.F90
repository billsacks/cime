--- conflicted
+++ resolved
@@ -98,15 +98,11 @@
     use shr_nuopc_scalars_mod , only : flds_scalar_num
     use perf_mod              , only : t_startf, t_stopf
 
-<<<<<<< HEAD
     !-----------------------------------------------------------------------
     ! Initialize ocn/atm flux calculations
     !-----------------------------------------------------------------------
 
     ! input/output variables
-=======
-    ! Arguments
->>>>>>> 71726b1d
     type(ESMF_GridComp)               :: gcomp
     type(aoflux_type) , intent(inout) :: aoflux
     integer           , intent(out)   :: rc
@@ -190,13 +186,10 @@
     use shr_nuopc_methods_mod , only : shr_nuopc_methods_FB_diagnose
     use perf_mod              , only : t_startf, t_stopf
 
-<<<<<<< HEAD
     !-----------------------------------------------------------------------
     ! Compute atm/ocn fluxes
     !-----------------------------------------------------------------------
 
-=======
->>>>>>> 71726b1d
     ! input/output variables
     type(ESMF_GridComp)  :: gcomp
     integer, intent(out) :: rc
@@ -304,11 +297,7 @@
 
 !================================================================================
 
-<<<<<<< HEAD
-  subroutine med_aofluxes_init(gcomp, aoflux, FBAtm, FBOcn, FBFrac, FBMed_ocnalb, FBMed_aoflux, rc)
-=======
   subroutine med_aofluxes_init(gcomp, aoflux, FBAtm, FBOcn, FBFrac, FBMed_aoflux, rc)
->>>>>>> 71726b1d
 
     use ESMF                  , only : ESMF_LogWrite, ESMF_LOGMSG_INFO, ESMF_LogFoundError
     use ESMF                  , only : ESMF_SUCCESS, ESMF_LOGERR_PASSTHRU
@@ -316,11 +305,6 @@
     use ESMF                  , only : ESMF_Field, ESMF_FieldGet, ESMF_FieldBundle, ESMF_VMGet
     use NUOPC                 , only : NUOPC_CompAttributeGet
     use shr_nuopc_methods_mod , only : shr_nuopc_methods_FB_GetFldPtr
-<<<<<<< HEAD
-    use shr_nuopc_methods_mod , only : shr_nuopc_methods_ChkErr
-    use shr_nuopc_methods_mod , only : shr_nuopc_methods_FB_FldChk
-=======
->>>>>>> 71726b1d
     use perf_mod              , only : t_startf, t_stopf
 
     !-----------------------------------------------------------------------
@@ -336,11 +320,7 @@
     type(ESMF_FieldBundle) , intent(inout) :: FBMed_aoflux        ! Ocn albedos computed in mediator
     integer                , intent(out)   :: rc
 
-<<<<<<< HEAD
     ! local variables
-=======
-    ! Local variables
->>>>>>> 71726b1d
     type(ESMF_VM)            :: vm
     integer                  :: iam
     integer                  :: n
@@ -462,13 +442,12 @@
     call shr_nuopc_methods_FB_GetFldPtr(FBAtm, fldname='Sa_v', fldptr1=aoflux%vbot, rc=rc)
     if (chkerr(rc,__LINE__,u_FILE_u)) return
     call shr_nuopc_methods_FB_GetFldPtr(FBAtm, fldname='Sa_tbot', fldptr1=aoflux%tbot, rc=rc)
-<<<<<<< HEAD
-    if (shr_nuopc_methods_ChkErr(rc,__LINE__,u_FILE_u)) return
+    if (chkerr(rc,__LINE__,u_FILE_u)) return
 
     ! bottom level potential temperature will need to be computed if not received from the atm
     if (shr_nuopc_methods_FB_FldChk(FBAtm, 'Sa_ptem', rc=rc)) then
        call shr_nuopc_methods_FB_GetFldPtr(FBAtm, fldname='Sa_ptem', fldptr1=aoflux%thbot, rc=rc)
-       if (shr_nuopc_methods_ChkErr(rc,__LINE__,u_FILE_u)) return
+       if (chkerr(rc,__LINE__,u_FILE_u)) return
        compute_atm_thbot = .false.
     else
        allocate(aoflux%thbot(lsize)) 
@@ -478,7 +457,7 @@
     ! bottom level density will need to be computed if not received from the atm
     if (shr_nuopc_methods_FB_FldChk(FBAtm, 'Sa_dens', rc=rc)) then
        call shr_nuopc_methods_FB_GetFldPtr(FBAtm, fldname='Sa_dens', fldptr1=aoflux%dens, rc=rc)
-       if (shr_nuopc_methods_ChkErr(rc,__LINE__,u_FILE_u)) return
+       if (chkerr(rc,__LINE__,u_FILE_u)) return
        compute_atm_dens = .false.
     else
        compute_atm_dens = .true.
@@ -488,20 +467,11 @@
     ! if either density or potential temperature are computed, will need bottom level pressure
     if (compute_atm_dens .or. compute_atm_thbot) then
        call shr_nuopc_methods_FB_GetFldPtr(FBAtm, fldname='Sa_pbot', fldptr1=aoflux%pbot, rc=rc)
-       if (shr_nuopc_methods_ChkErr(rc,__LINE__,u_FILE_u)) return
+       if (chkerr(rc,__LINE__,u_FILE_u)) return
     end if
 
     call shr_nuopc_methods_FB_GetFldPtr(FBAtm, fldname='Sa_shum', fldptr1=aoflux%shum, rc=rc)
-    if (shr_nuopc_methods_ChkErr(rc,__LINE__,u_FILE_u)) return
-=======
-    if (chkerr(rc,__LINE__,u_FILE_u)) return
-    call shr_nuopc_methods_FB_GetFldPtr(FBAtm, fldname='Sa_ptem', fldptr1=aoflux%thbot, rc=rc)
-    if (chkerr(rc,__LINE__,u_FILE_u)) return
-    call shr_nuopc_methods_FB_GetFldPtr(FBAtm, fldname='Sa_dens', fldptr1=aoflux%dens, rc=rc)
-    if (chkerr(rc,__LINE__,u_FILE_u)) return
-    call shr_nuopc_methods_FB_GetFldPtr(FBAtm, fldname='Sa_shum', fldptr1=aoflux%shum, rc=rc)
-    if (chkerr(rc,__LINE__,u_FILE_u)) return
->>>>>>> 71726b1d
+    if (chkerr(rc,__LINE__,u_FILE_u)) return
     if (flds_wiso) then
        call shr_nuopc_methods_FB_GetFldPtr(FBAtm, fldname='Sa_shum_16O', fldptr1=aoflux%shum_16O, rc=rc)
        if (chkerr(rc,__LINE__,u_FILE_u)) return
@@ -515,25 +485,12 @@
        allocate(aoflux%shum_HDO(lsize)); aoflux%shum_HDO(:) = 0._R8
     end if
 
-<<<<<<< HEAD
-    call shr_nuopc_methods_FB_GetFldPtr(FBAtm, fldname='Faxa_lwdn', fldptr1=aoflux%lwdn, rc=rc)
-    if (shr_nuopc_methods_ChkErr(rc,__LINE__,u_FILE_u)) return
-    call shr_nuopc_methods_FB_GetFldPtr(FBAtm, fldname='Faxa_rainc', fldptr1=aoflux%rainc, rc=rc)
-    if (shr_nuopc_methods_ChkErr(rc,__LINE__,u_FILE_u)) return
-    call shr_nuopc_methods_FB_GetFldPtr(FBAtm, fldname='Faxa_rainl', fldptr1=aoflux%rainl, rc=rc)
-    if (shr_nuopc_methods_ChkErr(rc,__LINE__,u_FILE_u)) return
-    call shr_nuopc_methods_FB_GetFldPtr(FBAtm, fldname='Faxa_snowc', fldptr1=aoflux%snowc, rc=rc)
-    if (shr_nuopc_methods_ChkErr(rc,__LINE__,u_FILE_u)) return
-    call shr_nuopc_methods_FB_GetFldPtr(FBAtm, fldname='Faxa_snowl', fldptr1=aoflux%snowl, rc=rc)
-    if (shr_nuopc_methods_ChkErr(rc,__LINE__,u_FILE_u)) return
-=======
     ! Optional field used for gust parameterization
     if ( fldchk(FBAtm, 'Faxa_rainc', rc=rc)) then
        call shr_nuopc_methods_FB_GetFldPtr(FBAtm, fldname='Faxa_rainc', fldptr1=aoflux%prec_gust, rc=rc)
        if (chkerr(rc,__LINE__,u_FILE_u)) return
        aoflux%prec_gust(:) =  0.0_R8
     end if
->>>>>>> 71726b1d
 
     !----------------------------------
     ! Fields that are not obtained via GetFldPtr
@@ -577,25 +534,13 @@
 
   subroutine med_aofluxes_run(gcomp, aoflux, rc)
 
-<<<<<<< HEAD
-    use ESMF                  , only : ESMF_GridComp, ESMF_Clock, ESMF_Time, ESMF_TimeInterval
-    use ESMF                  , only : ESMF_GridCompGet, ESMF_ClockGet, ESMF_TimeGet, ESMF_TimeIntervalGet
-    use ESMF                  , only : ESMF_LogWrite, ESMF_LogMsg_Info
-    use NUOPC                 , only : NUOPC_CompAttributeGet
-    use med_constants_mod     , only : CX, CL
-    use shr_const_mod         , only : shr_const_spval
-    use shr_flux_mod          , only : shr_flux_atmocn, shr_flux_atmocn_diurnal, shr_flux_adjust_constants
-    use shr_nuopc_methods_mod , only : shr_nuopc_methods_ChkErr
-    use perf_mod              , only : t_startf, t_stopf
-=======
     use ESMF          , only : ESMF_GridComp, ESMF_Clock, ESMF_Time, ESMF_TimeInterval
     use ESMF          , only : ESMF_GridCompGet, ESMF_ClockGet, ESMF_TimeGet, ESMF_TimeIntervalGet
     use ESMF          , only : ESMF_LogWrite, ESMF_LogMsg_Info
     use NUOPC         , only : NUOPC_CompAttributeGet
     use shr_const_mod , only : shr_const_spval
-    use shr_flux_mod  , only : shr_flux_atmocn, shr_flux_atmocn_diurnal, shr_flux_adjust_constants
+    use shr_flux_mod  , only : shr_flux_atmocn, shr_flux_adjust_constants
     use perf_mod      , only : t_startf, t_stopf
->>>>>>> 71726b1d
 
     !-----------------------------------------------------------------------
     ! Determine atm/ocn fluxes eother on atm or on ocean grid
