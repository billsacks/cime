--- conflicted
+++ resolved
@@ -123,19 +123,13 @@
     use ESMF                  , only : ESMF_ConfigGetLen, ESMF_RC_NOT_VALID, ESMF_LogFoundAllocError
     use ESMF                  , only : ESMF_LogSetError, ESMF_LogWrite, ESMF_LOGMSG_INFO
     use ESMF                  , only : ESMF_GridCompSet, ESMF_SUCCESS, ESMF_METHOD_INITIALIZE
-<<<<<<< HEAD
     use ESMF                  , only : ESMF_VMisCreated, ESMF_GridCompIsPetLocal
-    use NUOPC                 , only : NUOPC_CompSetInternalEntryPoint, NUOPC_CompAttributeGet
-    use NUOPC_Driver          , only : NUOPC_DriverGetComp
-=======
-    use ESMF                  , only : ESMF_VMisCreated
     use ESMF                  , only : ESMF_RC_FILE_OPEN, ESMF_RC_FILE_READ
     use ESMF                  , only : ESMF_AttributeUpdate, ESMF_VMBroadcast
     use ESMF                  , only : ESMF_MethodAdd
     use NUOPC                 , only : NUOPC_CompSetInternalEntryPoint, NUOPC_CompAttributeGet
     use NUOPC                 , only : NUOPC_CompAttributeAdd, NUOPC_CompAttributeSet
-    use NUOPC_Driver          , only : NUOPC_DriverAddComp
->>>>>>> d11d8de0
+    use NUOPC_Driver          , only : NUOPC_DriverAddComp, NUOPC_DriverGetComp
     use seq_comm_mct          , only : CPLID, GLOID, ATMID, LNDID, OCNID, ICEID, GLCID, ROFID, WAVID, ESPID
     use seq_comm_mct          , only : seq_comm_printcomms, seq_comm_petlist
     use seq_comm_mct          , only : seq_comm_getinfo => seq_comm_setptrs
@@ -327,286 +321,17 @@
     call InitPIO(driver, rc)
     if (shr_nuopc_methods_ChkErr(rc,__LINE__,u_FILE_u)) return
 
-<<<<<<< HEAD
     !-------------------------------------------
     ! Perform restarts if appropriate
     !-------------------------------------------
 
     call InitRestart(driver, logunit, rc)
-=======
-    call InitRestart(driver, rc)
->>>>>>> d11d8de0
     if (shr_nuopc_methods_ChkErr(rc,__LINE__,u_FILE_u)) return
 
     if (pio_file_is_open(pioid)) then
        call pio_closefile(pioid)
     end if
 
-<<<<<<< HEAD
-=======
-    !-------------------------------------------
-    ! Initialize other attributes (after initializing driver clock)
-    !-------------------------------------------
-
-    call InitAttributes(driver, rc)
-
-    !-------------------------------------------
-    ! Determine information for each component and add to the driver
-    !-------------------------------------------
-
-    do n=1, componentCount
-
-      !--- construct component prefix
-      prefix=trim(compLabels(n))
-
-      !--- read in model instance name
-      call ESMF_ConfigGetAttribute(config, model, label=trim(prefix)//"_model:", default="none", rc=rc)
-      if (shr_nuopc_methods_ChkErr(rc,__LINE__,u_FILE_u)) return
-
-      !--- check that there was a model instance specified
-      if (trim(model) == "none") then
-         write (msgstr, *) "No model was specified for component: ",trim(prefix)
-         call ESMF_LogSetError(ESMF_RC_NOT_VALID, msg=msgstr, line=__LINE__, file=__FILE__, rcToReturn=rc)
-         return
-      endif
-
-#if (1 == 0)
-      ! read in petList bounds
-      call ESMF_ConfigGetAttribute(config, petListBounds, label=trim(prefix)//"_petlist_bounds:", default=-1, rc=rc)
-      if (ESMF_LogFoundError(rcToCheck=rc, msg=ESMF_LOGERR_PASSTHRU, line=__LINE__, file=trim(name)//":"//__FILE__)) return
-      ! handle the default situation
-      if (petListBounds(1)==-1 .or. petListBounds(2)==-1) then
-         petListBounds(1) = 0
-         petListBounds(2) = petCount - 1
-      endif
-      ! set petList for this component
-      allocate(petList(petListBounds(2)-petListBounds(1)+1))
-      do j=petListBounds(1), petListBounds(2)
-         petList(j-petListBounds(1)+1) = j ! PETs are 0 based
-      enddo
-#endif
-
-      !--------
-      ! ATM
-      !--------
-
-      if (trim(prefix) == "ATM") then
-
-        compid = ATMID(1)
-        call seq_comm_petlist(compid, petList)
-
-        is_set = .false.
-        call NUOPC_DriverAddComp(driver, "ATM", ATMSetServices, petList=petList, comp=child, rc=rc)
-        if (shr_nuopc_methods_ChkErr(rc,__LINE__,u_FILE_u)) return
-        is_set = .true.
-
-        if (.not. is_set) then
-           call ESMF_LogSetError(ESMF_RC_NOT_VALID, msg=subname//' model unavailable = ATM:'//trim(model), &
-                line=__LINE__, file=u_FILE_u, rcToReturn=rc)
-           return
-        end if
-
-        call AddAttributes(child, driver, config, compid, 'ATM', inst_suffix, rc=rc)
-        if (shr_nuopc_methods_ChkErr(rc,__LINE__,u_FILE_u)) return
-
-      !--------
-      ! OCN
-      !--------
-
-      elseif (trim(prefix) == "OCN") then
-
-         compid = OCNID(1)
-         call seq_comm_petlist(compid,petList)
-
-         is_set = .false.
-         call NUOPC_DriverAddComp(driver, "OCN", OCNSetServices, petList=petList, comp=child, rc=rc)
-         if (shr_nuopc_methods_ChkErr(rc,__LINE__,u_FILE_u)) return
-         is_set = .true.
-         if (.not. is_set) then
-            call ESMF_LogSetError(ESMF_RC_NOT_VALID, msg=subname//' model unavailable = OCN:'//trim(model), &
-                 line=__LINE__, file=u_FILE_u, rcToReturn=rc)
-            return
-         end if
-
-        call AddAttributes(child, driver, config, compid, 'OCN', inst_suffix, rc=rc)
-        if (shr_nuopc_methods_ChkErr(rc,__LINE__,u_FILE_u)) return
-
-        ! Attach methods for handling reading/writing of restart pointer file
-        call ESMF_MethodAdd(child, label="GetRestartFileToWrite", & 
-             userRoutine=GetRestartFileToWrite, rc=rc)
-        if (shr_nuopc_methods_ChkErr(rc,__LINE__,u_FILE_u)) return
-
-        call ESMF_MethodAdd(child, label="GetRestartFileToRead", & 
-             userRoutine=GetRestartFileToRead, rc=rc)
-        if (shr_nuopc_methods_ChkErr(rc,__LINE__,u_FILE_u)) return           
-
-      !--------
-      ! ICE
-      !--------
-
-      elseif (trim(prefix) == "ICE") then
-
-        compid = ICEID(1)
-        call seq_comm_petlist(compid, petList)
-
-        is_set = .false.
-        call NUOPC_DriverAddComp(driver, "ICE", ICESetServices, petList=petList, comp=child, rc=rc)
-        if (shr_nuopc_methods_ChkErr(rc,__LINE__,u_FILE_u)) return
-        is_set = .true.
-        if (.not. is_set) then
-           call ESMF_LogSetError(ESMF_RC_NOT_VALID, msg=subname//' model unavailable = ICE:'//trim(model), &
-                line=__LINE__, file=u_FILE_u, rcToReturn=rc)
-           return
-        end if
-
-        call AddAttributes(child, driver, config, compid, 'ICE', inst_suffix, rc=rc)
-        if (shr_nuopc_methods_ChkErr(rc,__LINE__,u_FILE_u)) return
-
-      !--------
-      ! LND
-      !--------
-
-      elseif (trim(prefix) == "LND") then
-
-        compid = LNDID(1)
-        call seq_comm_petlist(compid, petList)
-
-        is_set = .false.
-        call NUOPC_DriverAddComp(driver, "LND", LNDSetServices, petList=petList, comp=child, rc=rc)
-        if (shr_nuopc_methods_ChkErr(rc,__LINE__,u_FILE_u)) return
-        is_set = .true.
-        if (.not. is_set) then
-           call ESMF_LogSetError(ESMF_RC_NOT_VALID, msg=subname//' model unavailable = LND:'//trim(model), &
-                line=__LINE__, file=u_FILE_u, rcToReturn=rc)
-           return
-        end if
-
-        call AddAttributes(child, driver, config, compid, 'LND', inst_suffix, rc=rc)
-        if (shr_nuopc_methods_ChkErr(rc,__LINE__,u_FILE_u)) return
-
-      !--------
-      ! WAV
-      !--------
-
-      elseif (trim(prefix) == "WAV") then
-
-        compid = WAVID(1)
-        call seq_comm_petlist(compid, petList)
-
-        is_set = .false.
-        call NUOPC_DriverAddComp(driver, "WAV", WAVSetServices, petList=petList, comp=child, rc=rc)
-        if (shr_nuopc_methods_ChkErr(rc,__LINE__,u_FILE_u)) return
-        is_set = .true.
-        if (.not. is_set) then
-           call ESMF_LogSetError(ESMF_RC_NOT_VALID, msg=subname//' model unavailable = WAV:'//trim(model), &
-                line=__LINE__, file=u_FILE_u, rcToReturn=rc)
-           return
-        end if
-
-        call AddAttributes(child, driver, config, compid, 'WAV', inst_suffix, rc=rc)
-        if (shr_nuopc_methods_ChkErr(rc,__LINE__,u_FILE_u)) return
-
-      !--------
-      ! GLC
-      !--------
-
-      elseif (trim(prefix) == "GLC") then
-
-        compid = GLCID(1)
-        call seq_comm_petlist(compid, petList)
-
-        call NUOPC_DriverAddComp(driver, "GLC", GLCSetServices, petList=petList, comp=child, rc=rc)
-        if (shr_nuopc_methods_ChkErr(rc,__LINE__,u_FILE_u)) return
-
-        call AddAttributes(child, driver, config, compid, 'GLC', inst_suffix, rc=rc)
-        if (shr_nuopc_methods_ChkErr(rc,__LINE__,u_FILE_u)) return
-
-      !--------
-      ! ROF
-      !--------
-
-      elseif (trim(prefix) == "ROF") then
-
-        compid = ROFID(1)
-        call seq_comm_petlist(compid, petList)
-
-        call NUOPC_DriverAddComp(driver, "ROF", ROFSetServices, petList=petList, comp=child, rc=rc)
-        if (shr_nuopc_methods_ChkErr(rc,__LINE__,u_FILE_u)) return
-
-        call AddAttributes(child, driver, config, compid, 'ROF', inst_suffix, rc=rc)
-        if (shr_nuopc_methods_ChkErr(rc,__LINE__,u_FILE_u)) return
-
-      !--------
-      ! MED
-      !--------
-
-      elseif (trim(prefix) == "MED") then
-
-        compid = CPLID
-        call seq_comm_petlist(compid, petList)
-
-        if (trim(model) == "cesm") then
-          call NUOPC_DriverAddComp(driver, "MED", med_SS, petList=petList, comp=child, rc=rc)
-          if (shr_nuopc_methods_ChkErr(rc,__LINE__,u_FILE_u)) return
-        else
-          call ESMF_LogSetError(ESMF_RC_NOT_VALID, msg=subname//' invalid model = MED:'//trim(model), &
-               line=__LINE__, file=u_FILE_u, rcToReturn=rc)
-          return  ! bail out
-        endif
-
-        call AddAttributes(child, driver, config, compid, 'MED', inst_suffix, rc=rc)
-        if (shr_nuopc_methods_ChkErr(rc,__LINE__,u_FILE_u)) return
-
-        call ESMF_GridCompGet(child, vm=vm, rc=rc)
-        if (shr_nuopc_methods_ChkErr(rc,__LINE__,u_FILE_u)) return
-        medPet = -1
-        if (ESMF_VMisCreated(vm)) then
-           call ESMF_VMGet(vm, localPet=medPet, rc=rc)
-           if (shr_nuopc_methods_ChkErr(rc,__LINE__,u_FILE_u)) return
-        endif
-        ! ensemble_driver set the med pet to task 0 of the member driver, correct it here
-        if(medPet == 0 .and. localPet /= 0) then
-           call NUOPC_CompAttributeGet(driver, name="diro", value=diro, rc=rc)
-           if (shr_nuopc_methods_ChkErr(rc,__LINE__,u_FILE_u)) return
-           call NUOPC_CompAttributeGet(driver, name="logfile", value=logfile, rc=rc)
-           if (shr_nuopc_methods_ChkErr(rc,__LINE__,u_FILE_u)) return
-           logunit = shr_file_getUnit()
-           open(logunit,file=trim(diro)//"/"//trim(logfile), position='append')
-           mastertask = .true.
-        else if (medPet /= localPet) then
-           logUnit = shrlogunit
-           mastertask = .false.
-        endif
-        ! Print out present flags to mediator log file
-        if (medPet==0) then
-           write(logunit,*) trim(subname)//":atm_present="//trim(atm_present)
-           write(logunit,*) trim(subname)//":lnd_present="//trim(lnd_present)
-           write(logunit,*) trim(subname)//":ocn_present="//trim(ocn_present)
-           write(logunit,*) trim(subname)//":ice_present="//trim(ice_present)
-           write(logunit,*) trim(subname)//":rof_present="//trim(rof_present)
-           write(logunit,*) trim(subname)//":wav_present="//trim(wav_present)
-           write(logunit,*) trim(subname)//":glc_present="//trim(glc_present)
-           write(logunit,*) trim(subname)//":med_present="//trim(med_present)
-        end if
-
-
-
-      else
-
-        call ESMF_LogSetError(ESMF_RC_NOT_VALID, &
-             msg=subname//' invalid component = '//trim(prefix), line=__LINE__, file=u_FILE_u, rcToReturn=rc)
-        return  ! bail out
-
-      endif
-
-    enddo
-
-    !--------
-    ! clean-up
-    !--------
-    deallocate(compLabels)
-
->>>>>>> d11d8de0
     if (dbug_flag > 5) then
       call ESMF_LogWrite(trim(subname)//": done", ESMF_LOGMSG_INFO, rc=dbrc)
     endif
@@ -1654,7 +1379,6 @@
 
   end subroutine InitAdvertize
 
-<<<<<<< HEAD
   subroutine esm_init_pelayout(driver, maxthreads)
     use ESMF, only : ESMF_GridComp, ESMF_GridCompGet, ESMF_VM, ESMF_VMGet
     use ESMF, only : ESMF_LogWrite, ESMF_SUCCESS, ESMF_LOGMSG_INFO, ESMF_Config
@@ -1954,7 +1678,6 @@
 
   end subroutine esm_finalize
 
-=======
   !================================================================================
 
   ! Method to be attached to components to handle
@@ -2104,5 +1827,4 @@
       
   end subroutine GetRestartFileToRead
     
->>>>>>> d11d8de0
 end module ESM