--- conflicted
+++ resolved
@@ -514,10 +514,7 @@
         call shr_mpi_bcast(seq_flux_mct_albdir, mpicom)
         call shr_mpi_bcast(seq_flux_atmocn_minwind, mpicom)
      endif
-<<<<<<< HEAD
-
-=======
->>>>>>> 518ae662
+
   end subroutine seq_flux_readnl_mct
 
   !===============================================================================
