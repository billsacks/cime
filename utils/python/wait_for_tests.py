--- conflicted
+++ resolved
@@ -311,30 +311,6 @@
         tokens = line.split()
         if line == "" or line.startswith(COMMENT_STATUS):
             pass # skip comments and blank lines
-<<<<<<< HEAD
-        else:
-            if len(tokens) >= 3:
-                status, curr_test_name, phase = tokens[:3]
-                if (test_name is None):
-                    test_name = curr_test_name
-                else:
-                    expect(test_name == curr_test_name, "inconsistant test name in parse_test_status %s %s"%(test_name, curr_test_name))
-                expect(status in [TEST_PENDING_STATUS ,TEST_PASS_STATUS, \
-                                      TEST_FAIL_STATUS, TEST_DIFF_STATUS, NAMELIST_FAIL_STATUS] or status.startswith("Test"),
-                       "Unexpected status in parse_test_status")
-                expect(phase in ["INIT","CREATE_NEWCASE","XML","SETUP","SHAREDLIB_BUILD", "generate",
-                                 "tputcomp","nlcomp","MODEL_BUILD", "compare", "memleak", "RUN"], "phase %s not expected in parse_test_status"%phase)
-
-
-                if (phase in rv):
-                        # Phase names don't matter here, just need something unique
-                    rv[phase] = reduce_stati({"%s_" % phase : status, phase : rv[phase]})
-                else:
-                    rv[phase] = status
-            else:
-                logging.warning("In TestStatus file for test '%s', line '%s' not in expected format" % (test_name, line))
-    print "rv=%s test_name=%s phase=%s"%(rv, test_name, phase)
-=======
         elif len(tokens) >= 3:
             status, curr_test_name, phase = tokens[:3]
             if (test_name is None):
@@ -357,7 +333,6 @@
         else:
             logging.warning("In TestStatus file for test '%s', line '%s' not in expected format" % (test_name, line))
 
->>>>>>> c82cd906
     return rv, test_name
 
 ###############################################################################
