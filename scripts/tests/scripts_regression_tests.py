--- conflicted
+++ resolved
@@ -302,11 +302,6 @@
             case.set_value("CHARGE_ACCOUNT", "fred")
         # this should not fail with a locked file issue
         run_cmd_assert_result(self, "./case.build",from_dir=testdir, expected_stat=0)
-<<<<<<< HEAD
-
-        run_cmd_assert_result(self, "./case.st_archive --test", from_dir=testdir)
-=======
->>>>>>> 3b7c8674
 
         run_cmd_assert_result(self, "./case.st_archive --test-all", from_dir=testdir)
 
@@ -317,7 +312,6 @@
         with Case(testdir, read_only=False) as case:
             for env_file in case._files:
                 self.assertFalse(env_file.needsrewrite, msg="Instantiating a case should not trigger a flush call")
-<<<<<<< HEAD
         with Case(testdir, read_only=False) as case:
             case.set_value("HIST_OPTION","nyears")
             runfile = case.get_env('run')
@@ -338,28 +332,6 @@
         # Check once more with a new instance
         with Case(testdir, read_only=False) as case:
             case.set_value("HIST_OPTION","nyears")
-=======
-        with Case(testdir, read_only=False) as case:
-            case.set_value("HIST_OPTION","nyears")
-            runfile = case.get_env('run')
-            self.assertTrue(runfile.needsrewrite, msg="Expected flush call not triggered")
-            for env_file in case._files:
-                if env_file != runfile:
-                    self.assertFalse(env_file.needsrewrite, msg="Unexpected flush triggered for file {}"
-                                     .format(env_file.filename))
-            # Flush the file
-            runfile.write()
-            # set it again to the same value
-            case.set_value("HIST_OPTION","nyears")
-            # now the file should not need to be flushed
-            for env_file in case._files:
-                self.assertFalse(env_file.needsrewrite, msg="Unexpected flush triggered for file {}"
-                                 .format(env_file.filename))
-
-        # Check once more with a new instance
-        with Case(testdir, read_only=False) as case:
-            case.set_value("HIST_OPTION","nyears")
->>>>>>> 3b7c8674
             for env_file in case._files:
                 self.assertFalse(env_file.needsrewrite, msg="Unexpected flush triggered for file {}"
                                  .format(env_file.filename))
@@ -1598,11 +1570,7 @@
         if os.path.exists(testdir):
             shutil.rmtree(testdir)
         run_cmd_assert_result(self, ("{}/create_newcase --case {} --script-root {} " +
-<<<<<<< HEAD
-                                     "--compset X --res f19_g16 --output-root {}").format(
-=======
                                      "--compset X --res f19_g16 --handle-preexisting-dirs=r --output-root {}").format(
->>>>>>> 3b7c8674
                                          SCRIPT_DIR, testcase_name, testdir, testdir),
                               from_dir=SCRIPT_DIR)
         return testdir
