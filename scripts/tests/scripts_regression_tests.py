--- conflicted
+++ resolved
@@ -772,8 +772,6 @@
         self.assertEqual(len(machlist_after)-len(machlist_before), 1, msg="Not able to append config_machines.xml {} {}".format(len(machlist_after), len(machlist_before)))
         self.assertEqual("mymachine" in machlist_after, True, msg="Not able to append config_machines.xml")
 
-<<<<<<< HEAD
-=======
     def test_ka_createnewcase_extra_machines_dir(self):
         # Test that we pick up changes in both config_machines.xml and
         # config_compilers.xml in a directory specified with the --extra-machines-dir
@@ -831,7 +829,6 @@
         expected_re = re.compile("NETCDF_PATH.*/my/netcdf/path")
         self.assertTrue(expected_re.search(macros_contents))
 
->>>>>>> 509f2bfa
     def test_m_createnewcase_alternate_drivers(self):
         # Test that case.setup runs for nuopc and moab drivers
         cls = self.__class__
