--- conflicted
+++ resolved
@@ -2516,11 +2516,7 @@
     ###########################################################################
     def test_self_build_cprnc(self):
     ###########################################################################
-<<<<<<< HEAD
-        testname = "ERS.f19_g16_rx1.A"
-=======
         testname = "ERS_Ln7.f19_g16_rx1.A"
->>>>>>> 50a0edc4
         self._create_test([testname, "--no-build"], test_id=self._baseline_name)
 
         casedir = os.path.join(self._testroot,
@@ -2533,8 +2529,6 @@
 
         self._wait_for_tests(self._baseline_name, always_wait=True)
 
-<<<<<<< HEAD
-=======
     ###########################################################################
     def test_case_clean(self):
     ###########################################################################
@@ -2548,7 +2542,6 @@
         run_cmd_assert_result(self, "./case.setup --clean", from_dir=casedir)
         run_cmd_assert_result(self, "./case.setup", from_dir=casedir)
 
->>>>>>> 50a0edc4
 ###############################################################################
 class X_TestSingleSubmit(TestCreateTestCommon):
 ###############################################################################
