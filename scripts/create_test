--- conflicted
+++ resolved
@@ -31,10 +31,6 @@
 from CIME.utils          import expect, convert_to_seconds, compute_total_time, convert_to_babylonian_time, run_cmd_no_fail, get_cime_config
 from CIME.XML.machines   import Machines
 from CIME.case           import Case
-<<<<<<< HEAD
-from CIME.test_utils     import get_tests_from_xml
-=======
->>>>>>> ee39e933
 from argparse            import RawTextHelpFormatter
 
 import argparse, math, glob
