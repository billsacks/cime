"""
FTP Server class.  Interact with a server using FTP protocol
"""
# pylint: disable=super-init-not-called
from CIME.XML.standard_module_setup import *
from CIME.Servers.generic_server import GenericServer
from ftplib import FTP as FTPpy

logger = logging.getLogger(__name__)
# I think that multiple inheritence would be useful here, but I couldnt make it work
# in a py2/3 compatible way.
class FTP(GenericServer):
    def __init__(self, address, user='', passwd=''):
        ftp_server, root_address = address.split('/', 1)
        logger.info("server address {} root path {}".format(ftp_server, root_address))
        self.ftp = FTPpy(ftp_server)

        stat = self.ftp.login(user, passwd)
        logger.debug("login stat {}".format(stat))
        if "Login successful" not in stat:
            logging.warning("FAIL: Could not login to ftp server {}\n error {}".format(ftp_server, stat))
            return None
        stat = self.ftp.cwd(root_address)
        logger.debug("cwd {} stat {}".format(root_address,stat))
        if "Directory successfully changed" not in stat:
            logging.warning("FAIL: Could not cd to server root directory {}\n error {}".format(root_address, stat))
            return None
        self._ftp_server = address

    def fileexists(self, rel_path):
        try:
            stat = self.ftp.nlst(rel_path)
        except:
            logger.warning("ERROR from ftp server, trying next server")
            return False
<<<<<<< HEAD

        if rel_path not in stat:
            if not stat[0].startswith(rel_path):
=======
        if rel_path not in stat:
            if not stat or not stat[0].startswith(rel_path):
>>>>>>> 2e997e0a
                logging.warning("FAIL: File {} not found.\nerror {}".format(rel_path, stat))
                return False
        return True

    def getfile(self, rel_path, full_path):
        try:
            stat = self.ftp.retrbinary('RETR {}'.format(rel_path), open(full_path, "wb").write)
        except:
            logger.warning("ERROR from ftp server, trying next server")
            return False

        if (stat != '226 Transfer complete.'):
            logging.warning("FAIL: Failed to retreve file '{}' from FTP repo '{}' stat={}\n".
                            format(rel_path, self._ftp_server, stat))
            return False
        return True

    def getdirectory(self, rel_path, full_path):
        try:
            stat = self.ftp.nlst(rel_path)
        except:
            logger.warning("ERROR from ftp server, trying next server")
            return False

        for _file in stat:
            self.getfile(_file, full_path+os.sep+os.path.basename(_file))<|MERGE_RESOLUTION|>--- conflicted
+++ resolved
@@ -33,14 +33,8 @@
         except:
             logger.warning("ERROR from ftp server, trying next server")
             return False
-<<<<<<< HEAD
-
-        if rel_path not in stat:
-            if not stat[0].startswith(rel_path):
-=======
         if rel_path not in stat:
             if not stat or not stat[0].startswith(rel_path):
->>>>>>> 2e997e0a
                 logging.warning("FAIL: File {} not found.\nerror {}".format(rel_path, stat))
                 return False
         return True
