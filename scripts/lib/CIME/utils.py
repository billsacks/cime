--- conflicted
+++ resolved
@@ -1786,12 +1786,8 @@
     for x in _list:
         if _string.lower() == x.lower():
             return x
-<<<<<<< HEAD
     return None
 
 def model_log(model, arg_logger, msg):
     if get_model() == model:
-        arg_logger.info(msg)
-=======
-    return None
->>>>>>> c0ff78e1
+        arg_logger.info(msg)