--- conflicted
+++ resolved
@@ -204,13 +204,8 @@
         num_compared += len(match_ups)
 
         for hist1, hist2 in match_ups:
-<<<<<<< HEAD
-            success, cprnc_comments = cprnc(model, hist1, hist2, case, from_dir1,
-                                            multiinst_cpl_compare=multiinst_cpl_compare,
-=======
             success, cprnc_log_file = cprnc(model, hist1, hist2, case, from_dir1,
                                             multiinst_driver_compare=multiinst_driver_compare,
->>>>>>> eb59169e
                                             outfile_suffix=outfile_suffix)
             if success:
                 comments += "    {} matched {}\n".format(hist1, hist2)
@@ -276,15 +271,9 @@
         output_filename += ".{}".format(outfile_suffix)
 
     if outfile_suffix is None:
-<<<<<<< HEAD
-        cpr_stat, out, _ = run_cmd("%s -m %s %s" % (cprnc_exe, file1, file2), combine_output=True)
-    else:
-        cpr_stat = run_cmd("%s -m %s %s" % (cprnc_exe, file1, file2), combine_output=True, arg_stdout=output_filename)[0]
-=======
         cpr_stat, out, _ = run_cmd("{} -m {} {}".format(cprnc_exe, file1, file2), combine_output=True)
     else:
         cpr_stat = run_cmd("{} -m {} {}".format(cprnc_exe, file1, file2), combine_output=True, arg_stdout=output_filename)[0]
->>>>>>> eb59169e
         with open(output_filename, "r") as fd:
             out = fd.read()
 
