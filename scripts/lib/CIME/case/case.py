--- conflicted
+++ resolved
@@ -155,14 +155,8 @@
             "threaded" : self.get_build_threaded(),
             }
 
-<<<<<<< HEAD
-        os.environ["OMP_NUM_THREADS"] = str(self.thread_count)
-
         job = self.get_primary_job()
         executable = env_mach_spec.get_mpirun(self, mpi_attribs, job, exe_only=True)[0]
-=======
-        executable = env_mach_spec.get_mpirun(self, mpi_attribs, job="case.run", exe_only=True)[0]
->>>>>>> 74696ed7
         if executable is not None and "aprun" in executable:
             _, self.num_nodes, self.total_tasks, self.tasks_per_node, self.thread_count = get_aprun_cmd_for_case(self, "e3sm.exe")
             self.spare_nodes = env_mach_pes.get_spare_nodes(self.num_nodes)
