--- conflicted
+++ resolved
@@ -113,19 +113,6 @@
         if not non_local:
             case.load_env()
 
-<<<<<<< HEAD
-=======
-        models = case.get_values("COMP_CLASSES")
-        mach = case.get_value("MACH")
-        compiler = case.get_value("COMPILER")
-        debug = case.get_value("DEBUG")
-        mpilib = case.get_value("MPILIB")
-        sysos = case.get_value("OS")
-        comp_interface = case.get_value("COMP_INTERFACE")
-        extra_machines_dir = case.get_value("EXTRA_MACHDIR")
-        expect(mach is not None, "xml variable MACH is not set")
-
->>>>>>> 509f2bfa
         # creates the Macros.make, Depends.compiler, Depends.machine, Depends.machine.compiler
         # and env_mach_specific.xml if they don't already exist.
         if not os.path.isfile("Macros.make") or not os.path.isfile("env_mach_specific.xml"):
