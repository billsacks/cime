"""
Library for case.setup.
case_setup is a member of class Case from file case.py
"""

from CIME.XML.standard_module_setup import *

from CIME.XML.machines      import Machines
from CIME.BuildTools.configure import configure
from CIME.utils             import get_cime_root, run_and_log_case_status, get_model, get_batch_script_for_job, safe_copy
from CIME.test_status       import *
from CIME.locked_files      import unlock_file, lock_file

logger = logging.getLogger(__name__)

###############################################################################
def _build_usernl_files(case, model, comp):
###############################################################################
    """
    Create user_nl_xxx files, expects cwd is caseroot
    """
    model = model.upper()
    if model == "DRV":
        model_file = case.get_value("CONFIG_CPL_FILE")
    else:
        model_file = case.get_value("CONFIG_{}_FILE".format(model))
    expect(model_file is not None,
           "Could not locate CONFIG_{}_FILE in config_files.xml".format(model))
    model_dir = os.path.dirname(model_file)

    expect(os.path.isdir(model_dir),
           "cannot find cime_config directory {} for component {}".format(model_dir, comp))
    comp_interface = case.get_value("COMP_INTERFACE")
    multi_driver = case.get_value("MULTI_DRIVER")
    ninst = 1

    if multi_driver:
        ninst_max = case.get_value("NINST_MAX")
        if comp_interface != "nuopc" and model not in ("DRV","CPL","ESP"):
            ninst_model = case.get_value("NINST_{}".format(model))
            expect(ninst_model==ninst_max,"MULTI_DRIVER mode, all components must have same NINST value.  NINST_{} != {}".format(model,ninst_max))
    if comp == "cpl":
        if not os.path.exists("user_nl_cpl"):
            safe_copy(os.path.join(model_dir, "user_nl_cpl"), ".")
    else:
        if comp_interface == "nuopc":
            ninst = case.get_value("NINST")
        elif ninst == 1:
            ninst = case.get_value("NINST_{}".format(model))
        nlfile = "user_nl_{}".format(comp)
        model_nl = os.path.join(model_dir, nlfile)
        if ninst > 1:
            for inst_counter in range(1, ninst+1):
                inst_nlfile = "{}_{:04d}".format(nlfile, inst_counter)
                if not os.path.exists(inst_nlfile):
                    # If there is a user_nl_foo in the case directory, copy it
                    # to user_nl_foo_INST; otherwise, copy the original
                    # user_nl_foo from model_dir
                    if os.path.exists(nlfile):
                        safe_copy(nlfile, inst_nlfile)
                    elif os.path.exists(model_nl):
                        safe_copy(model_nl, inst_nlfile)
        else:
            # ninst = 1
            if not os.path.exists(nlfile):
                if os.path.exists(model_nl):
                    safe_copy(model_nl, nlfile)

###############################################################################
def _case_setup_impl(case, caseroot, clean=False, test_mode=False, reset=False, keep=None):
###############################################################################
    os.chdir(caseroot)

    non_local = case.get_value("NONLOCAL")

    models = case.get_values("COMP_CLASSES")
    mach = case.get_value("MACH")
    compiler = case.get_value("COMPILER")
    debug = case.get_value("DEBUG")
    mpilib = case.get_value("MPILIB")
    sysos = case.get_value("OS")
    comp_interface = case.get_value("COMP_INTERFACE")
    extra_machines_dir = case.get_value("EXTRA_MACHDIR")
    expect(mach is not None, "xml variable MACH is not set")

    # Check that $DIN_LOC_ROOT exists - and abort if not a namelist compare tests
    if not non_local:
        din_loc_root = case.get_value("DIN_LOC_ROOT")
        testcase     = case.get_value("TESTCASE")
        expect(not (not os.path.isdir(din_loc_root) and testcase != "SBN"),
               "inputdata root is not a directory or is not readable: {}".format(din_loc_root))

    # Remove batch scripts
    if reset or clean:
        # clean setup-generated files
        batch_script = get_batch_script_for_job(case.get_primary_job())
        files_to_clean = [batch_script, "env_mach_specific.xml", "Macros.make", "Macros.cmake"]
        for file_to_clean in files_to_clean:
            if os.path.exists(file_to_clean) and not (keep and file_to_clean in keep):
                os.remove(file_to_clean)
                logger.info("Successfully cleaned {}".format(file_to_clean))

        if not test_mode:
            # rebuild the models (even on restart)
            case.set_value("BUILD_COMPLETE", False)

        # Cannot leave case in bad state (missing env_mach_specific.xml)
        if clean and not os.path.isfile("env_mach_specific.xml"):
            case.flush()
            configure(Machines(machine=mach, extra_machines_dir=extra_machines_dir),
                      caseroot, ["Makefile"], compiler, mpilib, debug, comp_interface, sysos, noenv=True,
                      extra_machines_dir=extra_machines_dir)
            case.read_xml()

    if not clean:
        if not non_local:
            case.load_env()

        # creates the Macros.make, Depends.compiler, Depends.machine, Depends.machine.compiler
        # and env_mach_specific.xml if they don't already exist.
        if not os.path.isfile("Macros.make") or not os.path.isfile("env_mach_specific.xml"):
            reread = not os.path.isfile("env_mach_specific.xml")
            if reread:
                case.flush()
<<<<<<< HEAD
            configure(Machines(machine=mach), caseroot, ["Makefile"], compiler, mpilib, debug, comp_interface, sysos, noenv=True)
=======
            configure(Machines(machine=mach, extra_machines_dir=extra_machines_dir),
                      caseroot, ["Makefile"], compiler, mpilib, debug, comp_interface, sysos, noenv=True,
                      extra_machines_dir=extra_machines_dir)
>>>>>>> 50a0edc4
            if reread:
                case.read_xml()

        # Also write out Cmake macro file
        if not os.path.isfile("Macros.cmake"):
<<<<<<< HEAD
            configure(Machines(machine=mach), caseroot, ["CMake"], compiler, mpilib, debug, comp_interface, sysos, noenv=True)
=======
            configure(Machines(machine=mach, extra_machines_dir=extra_machines_dir),
                      caseroot, ["CMake"], compiler, mpilib, debug, comp_interface, sysos, noenv=True,
                      extra_machines_dir=extra_machines_dir)
>>>>>>> 50a0edc4

        # Set tasks to 1 if mpi-serial library
        if mpilib == "mpi-serial":
            case.set_value("NTASKS", 1)

        # Check ninst.
        # In CIME there can be multiple instances of each component model (an ensemble) NINST is the instance of that component.
        comp_interface = case.get_value("COMP_INTERFACE")
        if comp_interface == "nuopc":
            ninst  = case.get_value("NINST")

        multi_driver = case.get_value("MULTI_DRIVER")

        for comp in models:
            ntasks = case.get_value("NTASKS_{}".format(comp))
            if comp == "CPL":
                continue
            if comp_interface != "nuopc":
                ninst  = case.get_value("NINST_{}".format(comp))
            if multi_driver:
                if comp_interface != "nuopc":
                    expect(case.get_value("NINST_LAYOUT_{}".format(comp)) == "concurrent",
                           "If multi_driver is TRUE, NINST_LAYOUT_{} must be concurrent".format(comp))
                case.set_value("NTASKS_PER_INST_{}".format(comp), ntasks)
            else:
                if ninst > ntasks:
                    if ntasks == 1:
                        case.set_value("NTASKS_{}".format(comp), ninst)
                        ntasks = ninst
                    else:
                        expect(False, "NINST_{comp} value {ninst} greater than NTASKS_{comp} {ntasks}".format(comp=comp, ninst=ninst, ntasks=ntasks))

                case.set_value("NTASKS_PER_INST_{}".format(comp), max(1,int(ntasks / ninst)))

        if os.path.exists(get_batch_script_for_job(case.get_primary_job())):
            logger.info("Machine/Decomp/Pes configuration has already been done ...skipping")

            case.initialize_derived_attributes()

            case.set_value("SMP_PRESENT", case.get_build_threaded())

        else:
            case.check_pelayouts_require_rebuild(models)

            unlock_file("env_build.xml")
            unlock_file("env_batch.xml")

            case.flush()
            case.check_lockedfiles()

            case.initialize_derived_attributes()

            cost_per_node = case.get_value("COSTPES_PER_NODE")
            case.set_value("COST_PES", case.num_nodes * cost_per_node)
            threaded = case.get_build_threaded()
            case.set_value("SMP_PRESENT", threaded)
            if threaded and case.total_tasks * case.thread_count > cost_per_node:
                smt_factor = max(1.0,int(case.get_value("MAX_TASKS_PER_NODE") / cost_per_node))
                case.set_value("TOTALPES", int(case.total_tasks * max(1.0,float(case.thread_count) / smt_factor)))
            else:
                case.set_value("TOTALPES", case.total_tasks*case.thread_count)

            # May need to select new batch settings if pelayout changed (e.g. problem is now too big for prev-selected queue)
            env_batch = case.get_env("batch")
            env_batch.set_job_defaults([(case.get_primary_job(), {})], case)

            # create batch files
            env_batch.make_all_batch_files(case)
            if get_model() == "e3sm" and not case.get_value("TEST"):
                input_batch_script = os.path.join(case.get_value("MACHDIR"), "template.case.run.sh")
                env_batch.make_batch_script(input_batch_script, "case.run", case, outfile=get_batch_script_for_job("case.run.sh"))

            # Make a copy of env_mach_pes.xml in order to be able
            # to check that it does not change once case.setup is invoked
            case.flush()
            logger.debug("at copy TOTALPES = {}".format(case.get_value("TOTALPES")))
            lock_file("env_mach_pes.xml")
            lock_file("env_batch.xml")

        # Create user_nl files for the required number of instances
        if not os.path.exists("user_nl_cpl"):
            logger.info("Creating user_nl_xxx files for components and cpl")

        # loop over models
        for model in models:
            comp = case.get_value("COMP_{}".format(model))
            logger.debug("Building {} usernl files".format(model))
            _build_usernl_files(case, model, comp)
            if comp == "cism":
                glcroot = case.get_value("COMP_ROOT_DIR_GLC")
                run_cmd_no_fail("{}/cime_config/cism.template {}".format(glcroot, caseroot))

        _build_usernl_files(case, "drv", "cpl")

        # Create needed directories for case
        case.create_dirs()

        logger.info("If an old case build already exists, might want to run \'case.build --clean\' before building")

        # Some tests need namelists created here (ERP) - so do this if we are in test mode
        if (test_mode or get_model() == "e3sm") and not non_local:
            logger.info("Generating component namelists as part of setup")
            case.create_namelists()

        # Record env information
        env_module = case.get_env("mach_specific")
        env_module.make_env_mach_specific_file("sh", case)
        env_module.make_env_mach_specific_file("csh", case)
        if not non_local:
            env_module.save_all_env_info("software_environment.txt")

        logger.info("You can now run './preview_run' to get more info on how your case will be run")

###############################################################################
def case_setup(self, clean=False, test_mode=False, reset=False, keep=None):
###############################################################################
    caseroot, casebaseid = self.get_value("CASEROOT"), self.get_value("CASEBASEID")
    phase = "setup.clean" if clean else "case.setup"
    functor = lambda: _case_setup_impl(self, caseroot, clean=clean, test_mode=test_mode, reset=reset, keep=keep)

    if self.get_value("TEST") and not test_mode:
        test_name = casebaseid if casebaseid is not None else self.get_value("CASE")
        with TestStatus(test_dir=caseroot, test_name=test_name) as ts:
            try:
                run_and_log_case_status(functor, phase, caseroot=caseroot)
            except BaseException: # Want to catch KeyboardInterrupt too
                ts.set_status(SETUP_PHASE, TEST_FAIL_STATUS)
                raise
            else:
                if clean:
                    ts.set_status(SETUP_PHASE, TEST_PEND_STATUS)
                else:
                    ts.set_status(SETUP_PHASE, TEST_PASS_STATUS)
    else:
        run_and_log_case_status(functor, phase, caseroot=caseroot)<|MERGE_RESOLUTION|>--- conflicted
+++ resolved
@@ -122,25 +122,17 @@
             reread = not os.path.isfile("env_mach_specific.xml")
             if reread:
                 case.flush()
-<<<<<<< HEAD
-            configure(Machines(machine=mach), caseroot, ["Makefile"], compiler, mpilib, debug, comp_interface, sysos, noenv=True)
-=======
             configure(Machines(machine=mach, extra_machines_dir=extra_machines_dir),
                       caseroot, ["Makefile"], compiler, mpilib, debug, comp_interface, sysos, noenv=True,
                       extra_machines_dir=extra_machines_dir)
->>>>>>> 50a0edc4
             if reread:
                 case.read_xml()
 
         # Also write out Cmake macro file
         if not os.path.isfile("Macros.cmake"):
-<<<<<<< HEAD
-            configure(Machines(machine=mach), caseroot, ["CMake"], compiler, mpilib, debug, comp_interface, sysos, noenv=True)
-=======
             configure(Machines(machine=mach, extra_machines_dir=extra_machines_dir),
                       caseroot, ["CMake"], compiler, mpilib, debug, comp_interface, sysos, noenv=True,
                       extra_machines_dir=extra_machines_dir)
->>>>>>> 50a0edc4
 
         # Set tasks to 1 if mpi-serial library
         if mpilib == "mpi-serial":
