"""
Interface to the env_batch.xml file.  This class inherits from EnvBase
"""

from CIME.XML.standard_module_setup import *
from CIME.XML.env_base import EnvBase
from CIME.utils import transform_vars, get_cime_root, convert_to_seconds, format_time, get_cime_config, get_batch_script_for_job

from collections import OrderedDict
import stat, re, math

logger = logging.getLogger(__name__)

# pragma pylint: disable=attribute-defined-outside-init

class EnvBatch(EnvBase):

    def __init__(self, case_root=None, infile="env_batch.xml"):
        """
        initialize an object interface to file env_batch.xml in the case directory
        """
        self._batchtype = None
        # This arbitrary setting should always be overwritten
        self._default_walltime = "00:20:00"
        schema = os.path.join(get_cime_root(), "config", "xml_schemas", "env_batch.xsd")
        super(EnvBatch,self).__init__(case_root, infile, schema=schema)

    # pylint: disable=arguments-differ
    def set_value(self, item, value, subgroup=None, ignore_type=False):
        """
        Override the entry_id set_value function with some special cases for this class
        """
        val = None

        if item == "JOB_WALLCLOCK_TIME":
            #Most systems use %H:%M:%S format for wallclock but LSF
            #uses %H:%M this code corrects the value passed in to be
            #the correct format - if we find we have more exceptions
            #than this we may need to generalize this further
            walltime_format = self.get_value("walltime_format", subgroup=None)
            if walltime_format is not None and walltime_format.count(":") != value.count(":"): # pylint: disable=maybe-no-member
                if value.count(":") == 1:
                    t_spec = "%H:%M"
                elif value.count(":") == 2:
                    t_spec = "%H:%M:%S"
                else:
                    expect(False, "could not interpret format for wallclock time {}".format(value))
                value = format_time(walltime_format, t_spec, value)

        # allow the user to set item for all jobs if subgroup is not provided
        if subgroup is None:
            gnodes = self.get_children("group")
            for gnode in gnodes:
                node = self.get_optional_child("entry", {"id":item}, root=gnode)
                if node is not None:
                    self._set_value(node, value, vid=item, ignore_type=ignore_type)
                    val = value
        else:
            group = self.get_optional_child("group", {"id":subgroup})
            if group is not None:
                node = self.get_optional_child("entry", {"id":item}, root=group)
                if node is not None:
                    val = self._set_value(node, value, vid=item, ignore_type=ignore_type)

        return val

    # pylint: disable=arguments-differ
    def get_value(self, item, attribute=None, resolved=True, subgroup="case.run"):
        """
        Must default subgroup to something in order to provide single return value
        """

        value = None
        if subgroup is None:
            node = self.get_optional_child(item, attribute)
            if node is None:
                # this will take the last instance of item listed in all batch_system elements
                bs_nodes = self.get_children("batch_system")
                for bsnode in bs_nodes:
                    cnode = self.get_optional_child(item, attribute, root=bsnode)
                    if cnode is not None:
                        node = cnode
            if node is not None:
                value = self.text(node)
                if resolved:
                    value = self.get_resolved_value(value)
            else:
                value = super(EnvBatch, self).get_value(item,attribute,resolved)
        else:
            value = super(EnvBatch, self).get_value(item, attribute=attribute, resolved=resolved, subgroup=subgroup)

        return value

    def get_type_info(self, vid):
        gnodes = self.get_children("group")
        for gnode in gnodes:
            nodes = self.get_children("entry",{"id":vid}, root=gnode)
            type_info = None
            for node in nodes:
                new_type_info = self._get_type_info(node)
                if type_info is None:
                    type_info = new_type_info
                else:
                    expect( type_info == new_type_info,
                            "Inconsistent type_info for entry id={} {} {}".format(vid, new_type_info, type_info))
        return type_info

    def get_jobs(self):
        groups = self.get_children("group")
        results = []
        for group in groups:
            if self.get(group, "id") not in ["job_submission", "config_batch"]:
                results.append(self.get(group, "id"))

        return results

    def create_job_groups(self, batch_jobs):
        # Subtle: in order to support dynamic batch jobs, we need to remove the
        # job_submission group and replace with job-based groups

        orig_group = self.get_child("group", {"id":"job_submission"},
                                    err_msg="Looks like job groups have already been created")
        orig_group_children = super(EnvBatch, self).get_children(root=orig_group)

        childnodes = []
        for child in reversed(orig_group_children):
            childnodes.append(child)

        self.remove_child(orig_group)

        for name, jdict in batch_jobs:
            new_job_group = self.make_child("group", {"id":name})
            for field in jdict.keys():
                val = jdict[field]
                node = self.make_child("entry", {"id":field,"value":val}, root=new_job_group)
                self.make_child("type", root=node, text="char")

            for child in childnodes:
                self.add_child(self.copy(child), root=new_job_group)

    def cleanupnode(self, node):
        if self.get(node, "id") == "batch_system":
            fnode = self.get_child(name="file", root=node)
            self.remove_child(fnode, root=node)
            gnode = self.get_child(name="group", root=node)
            self.remove_child(gnode, root=node)
            vnode = self.get_optional_child(name="values", root=node)
            if vnode is not None:
                self.remove_child(vnode, root=node)
        else:
            node = super(EnvBatch, self).cleanupnode(node)
        return node

    def set_batch_system(self, batchobj, batch_system_type=None):
        if batch_system_type is not None:
            self.set_batch_system_type(batch_system_type)

        if batchobj.batch_system_node is not None and batchobj.machine_node is not None:
            for node in batchobj.get_children("",root=batchobj.machine_node):
                name = self.name(node)
                if name != 'directives':
                    oldnode = batchobj.get_optional_child(name, root=batchobj.batch_system_node)
                    if oldnode is not None:
                        logger.debug( "Replacing {}".format(self.name(oldnode)))
                        batchobj.remove_child(oldnode, root=batchobj.batch_system_node)

        if batchobj.batch_system_node is not None:
            self.add_child(self.copy(batchobj.batch_system_node))
        if batchobj.machine_node is not None:
            self.add_child(self.copy(batchobj.machine_node))
        self.set_value("BATCH_SYSTEM", batch_system_type)


    def make_batch_script(self, input_template, job, case):
        expect(os.path.exists(input_template), "input file '{}' does not exist".format(input_template))
        task_count = self.get_value("task_count", subgroup=job)
        overrides = {}
        if task_count is not None:
            overrides["total_tasks"] = int(task_count)
            overrides["num_nodes"]   = int(math.ceil(float(task_count)/float(case.tasks_per_node)))
        else:
            task_count = case.get_value("TOTALPES")*int(case.thread_count)
        if int(task_count) < case.get_value("MAX_TASKS_PER_NODE"):
            overrides["max_tasks_per_node"] = int(task_count)

        overrides["job_id"] = case.get_value("CASE") + os.path.splitext(job)[1]
        if "pleiades" in case.get_value("MACH"):
            # pleiades jobname needs to be limited to 15 chars
            overrides["job_id"] = overrides["job_id"][:15]

        overrides["batchdirectives"] = self.get_batch_directives(case, job, overrides=overrides)
        output_text = transform_vars(open(input_template,"r").read(), case=case, subgroup=job, overrides=overrides)
        output_name = get_batch_script_for_job(job)

        with open(output_name, "w") as fd:
            fd.write(output_text)

        # make sure batch script is exectuble
        os.chmod(output_name, os.stat(output_name).st_mode | stat.S_IXUSR | stat.S_IXGRP | stat.S_IXOTH)

    def set_job_defaults(self, batch_jobs, case):
        if self._batchtype is None:
            self._batchtype = self.get_batch_system_type()

        if self._batchtype == 'none':
            return

        for job, jsect in batch_jobs:
            walltime    = case.get_value("USER_REQUESTED_WALLTIME", subgroup=job) if case.get_value("USER_REQUESTED_WALLTIME", subgroup=job) else None
            force_queue = case.get_value("USER_REQUESTED_QUEUE", subgroup=job) if case.get_value("USER_REQUESTED_QUEUE", subgroup=job) else None
            logger.info("job is {} USER_REQUESTED_WALLTIME {} USER_REQUESTED_QUEUE {}".format(job, walltime, force_queue))
            task_count = int(jsect["task_count"]) if "task_count" in jsect else case.total_tasks
            walltime = jsect["walltime"] if ("walltime" in jsect and walltime is None) else walltime
            if "task_count" in jsect:
                # job is using custom task_count, need to compute a node_count based on this
                node_count = int(math.ceil(float(task_count)/float(case.tasks_per_node)))
            else:
                node_count = case.num_nodes

            if force_queue:
                if not self.queue_meets_spec(force_queue, node_count, task_count, walltime=walltime, job=job):
                    logger.warning("WARNING: User-requested queue '{}' does not meet requirements for job '{}'".format(force_queue, job))
                queue = force_queue
            else:
                queue = self.select_best_queue(node_count, task_count, walltime=walltime, job=job)
                if queue is None and walltime is not None:
                    # Try to see if walltime was the holdup
                    queue = self.select_best_queue(node_count, task_count, walltime=None, job=job)
                    if queue is not None:
                        # It was, override the walltime if a test, otherwise just warn the user
                        new_walltime = self.get_queue_specs(queue)[3]
                        expect(new_walltime is not None, "Should never make it here")
                        logger.warning("WARNING: Requested walltime '{}' could not be matched by any queue".format(walltime))
                        if case.get_value("TEST"):
                            logger.warning("  Using walltime '{}' instead".format(new_walltime))
                            walltime = new_walltime
                        else:
                            logger.warning("  Continuing with suspect walltime, batch submission may fail")

                if queue is None:
                    logger.warning("WARNING: No queue on this system met the requirements for this job. Falling back to defaults")
                    default_queue_node = self.get_default_queue()
                    queue = self.text(default_queue_node)
                    walltime = self.get_queue_specs(queue)[3]

            if walltime is None:
                # Figure out walltime
                specs = self.get_queue_specs(queue)
                if specs is None:
                    # Queue is unknown, use specs from default queue
                    walltime = self.get(self.get_default_queue(), "walltimemax")
                else:
                    walltime = specs[3]

                walltime = self._default_walltime if walltime is None else walltime # last-chance fallback

            self.set_value("JOB_QUEUE", queue, subgroup=job)
            self.set_value("JOB_WALLCLOCK_TIME", walltime, subgroup=job)
            logger.debug("Job {} queue {} walltime {}".format(job, queue, walltime))

    def _match_attribs(self, attribs, case, queue):
        # check for matches with case-vars
        for attrib in attribs:
            if attrib in ["default", "prefix"]:
                # These are not used for matching
                continue

            elif attrib == "queue":
                if not self._match(queue, attribs["queue"]):
                    return False

            else:
                val = case.get_value(attrib.upper())
                expect(val is not None, "Cannot match attrib '%s', case has no value for it" % attrib.upper())
                if not self._match(val, attribs[attrib]):
                    return False

        return True

    def _match(self, my_value, xml_value):
        if xml_value.startswith("!"):
            result = re.match(xml_value[1:],str(my_value)) is None
        elif isinstance(my_value, bool):
            if my_value: result = xml_value == "TRUE"
            else: result = xml_value == "FALSE"
        else:
            result = re.match(xml_value,str(my_value)) is not None

        logger.debug("(env_mach_specific) _match {} {} {}".format(my_value, xml_value, result))
        return result

    def get_batch_directives(self, case, job, overrides=None):
        """
        """
        result = []
        directive_prefix = None

        roots = self.get_children("batch_system")
        queue = self.get_value("JOB_QUEUE", subgroup=job)
        for root in roots:
            if root is not None:
                if directive_prefix is None:
                    directive_prefix = self.get_element_text("batch_directive", root=root)

                dnodes = self.get_children("directives", root=root)
                for dnode in dnodes:
<<<<<<< HEAD
                    if self.has(dnode,"queue") and self.get(dnode, "queue") != queue:
                        continue
                    nodes = self.get_children("directive", root=dnode)
                    for node in nodes:
                        directive = self.get_resolved_value("" if self.text(node) is None else self.text(node))
                        default = self.get(node, "default")
                        if default is None:
                            directive = transform_vars(directive, case=case, subgroup=job, default=default, overrides=overrides)
                        else:
                            directive = transform_vars(directive, default=default)

                        custom_prefix = self.get(node, "prefix")
                        prefix = directive_prefix if custom_prefix is None else custom_prefix

                        result.append("{}{}".format("" if not prefix else (prefix + " "), directive))
=======
                    nodes = self.get_children("directive", root=dnode)
                    for node in nodes:
                        if self._match_attribs(self.attrib(node), case, queue):
                            directive = self.get_resolved_value("" if self.text(node) is None else self.text(node))
                            default = self.get(node, "default")
                            if default is None:
                                directive = transform_vars(directive, case=case, subgroup=job, default=default, overrides=overrides)
                            else:
                                directive = transform_vars(directive, default=default)

                            custom_prefix = self.get(node, "prefix")
                            prefix = directive_prefix if custom_prefix is None else custom_prefix

                            result.append("{}{}".format("" if not prefix else (prefix + " "), directive))
>>>>>>> 19675f93

        return "\n".join(result)

    def get_submit_args(self, case, job):
        '''
        return a list of touples (flag, name)
        '''
        submitargs = " "
        bs_nodes = self.get_children("batch_system")
        submit_arg_nodes = []

        for node in bs_nodes:
            sanode = self.get_optional_child("submit_args", root=node)
            if sanode is not None:
                submit_arg_nodes += self.get_children("arg",root=sanode)

        for arg in submit_arg_nodes:
            flag = self.get(arg, "flag")
            name = self.get(arg, "name")
            if self._batchtype == "cobalt" and job == "case.st_archive":
                if flag == "-n":
                    name = 'task_count'
                if flag == "--mode":
                    continue

            if name is None:
                submitargs+=" {}".format(flag)
            else:
                if name.startswith("$"):
                    name = name[1:]

                if '$' in name:
                    # We have a complex expression and must rely on get_resolved_value.
                    # Hopefully, none of the values require subgroup
                    val = case.get_resolved_value(name)
                else:
                    val = case.get_value(name, subgroup=job)

                if val is not None and len(str(val)) > 0 and val != "None":
                    # Try to evaluate val if it contains any whitespace
                    if " " in val:
                        try:
                            rval = eval(val)
                        except:
                            rval = val
                    else:
                        rval = val
                    # need a correction for tasks per node
                    if flag == "-n" and rval<= 0:
                        rval = 1

                    if flag == "-q" and rval == "batch" and case.get_value("MACH") == "blues":
                        # Special case. Do not provide '-q batch' for blues
                        continue

                    if flag.rfind("=", len(flag)-1, len(flag)) >= 0 or\
                       flag.rfind(":", len(flag)-1, len(flag)) >= 0:
                        submitargs+=" {}{}".format(flag,str(rval).strip())
                    else:
                        submitargs+=" {} {}".format(flag,str(rval).strip())

        return submitargs

    def submit_jobs(self, case, no_batch=False, job=None, user_prereq=None,
                    skip_pnl=False, mail_user=None, mail_type=None,
                    batch_args=None, dry_run=False):
        alljobs = self.get_jobs()
        startindex = 0
        jobs = []
        firstjob = job
        if job is not None:
            expect(job in alljobs, "Do not know about batch job {}".format(job))
            startindex = alljobs.index(job)

        for index, job in enumerate(alljobs):
            logger.debug( "Index {:d} job {} startindex {:d}".format(index, job, startindex))
            if index < startindex:
                continue
            try:
                prereq = self.get_value('prereq', subgroup=job, resolved=False)
                if prereq is None or job == firstjob or (dry_run and prereq == "$BUILD_COMPLETE"):
                    prereq = True
                else:
                    prereq = case.get_resolved_value(prereq)
                    prereq = eval(prereq)
            except:
                expect(False,"Unable to evaluate prereq expression '{}' for job '{}'".format(self.get_value('prereq',subgroup=job), job))

            if prereq:
                jobs.append((job, self.get_value('dependency', subgroup=job)))

            if self._batchtype == "cobalt":
                break

        depid = OrderedDict()
        jobcmds = []

        for job, dependency in jobs:
            if dependency is not None:
                deps = dependency.split()
            else:
                deps = []
            dep_jobs = []
            if user_prereq is not None:
                dep_jobs.append(user_prereq)
            for dep in deps:
                if dep in depid.keys() and depid[dep] is not None:
                    dep_jobs.append(str(depid[dep]))

            logger.info("job {} depends on {}".format(job, dep_jobs))
            result = self._submit_single_job(case, job,
                                             dep_jobs=dep_jobs,
                                             no_batch=no_batch,
                                             skip_pnl=skip_pnl,
                                             mail_user=mail_user,
                                             mail_type=mail_type,
                                             batch_args=batch_args,
                                             dry_run=dry_run)
            batch_job_id = str(alljobs.index(job)) if dry_run else result
            depid[job] = batch_job_id
            jobcmds.append( (job, result) )
            if self._batchtype == "cobalt":
                break

        if dry_run:
            return jobcmds
        else:
            return depid

    def _submit_single_job(self, case, job, dep_jobs=None, no_batch=False,
                           skip_pnl=False, mail_user=None, mail_type=None,
                           batch_args=None, dry_run=False):
        if not dry_run:
            logger.warning("Submit job {}".format(job))
        batch_system = self.get_value("BATCH_SYSTEM", subgroup=None)
        if batch_system is None or batch_system == "none" or no_batch:
            logger.info("Starting job script {}".format(job))
            function_name = job.replace(".", "_")
            if not dry_run:
                if "archive" not in function_name:
                    getattr(case,function_name)(skip_pnl=skip_pnl)
                else:
                    getattr(case,function_name)()

            return

        submitargs = self.get_submit_args(case, job)
        args_override = self.get_value("BATCH_COMMAND_FLAGS", subgroup=job)
        if args_override:
            submitargs = args_override

        if dep_jobs is not None and len(dep_jobs) > 0:
            logger.info("dependencies: {}".format(dep_jobs))
            dep_string = self.get_value("depend_string", subgroup=None)
            separator_string = self.get_value("depend_separator", subgroup=None)
            expect(separator_string is not None,"depend_separator string not defined")
            expect("jobid" in dep_string, "depend_string is missing jobid for prerequisite jobs")
            dep_ids_str = str(dep_jobs[0])
            for dep_id in dep_jobs[1:]:
                dep_ids_str += separator_string + str(dep_id)
            dep_string = dep_string.replace("jobid",dep_ids_str.strip()) # pylint: disable=maybe-no-member
            submitargs += " " + dep_string

        if batch_args is not None:
            submitargs += " " + batch_args

        cime_config = get_cime_config()

        if mail_user is None and cime_config.has_option("main", "MAIL_USER"):
            mail_user = cime_config.get("main", "MAIL_USER")

        if mail_user is not None:
            mail_user_flag = self.get_value('batch_mail_flag', subgroup=None)
            if mail_user_flag is not None:
                submitargs += " " + mail_user_flag + " " + mail_user

        if mail_type is None:
            if job == "case.test" and cime_config.has_option("create_test", "MAIL_TYPE"):
                mail_type = cime_config.get("create_test", "MAIL_TYPE")
            elif cime_config.has_option("main", "MAIL_TYPE"):
                mail_type = cime_config.get("main", "MAIL_TYPE")
            else:
                mail_type = self.get_value("batch_mail_default")

            if mail_type:
                mail_type = mail_type.split(",") # pylint: disable=no-member

        if mail_type:
            mail_type_flag = self.get_value("batch_mail_type_flag", subgroup=None)
            if mail_type_flag is not None:
                mail_type_args = []
                for indv_type in mail_type:
                    mail_type_arg = self.get_batch_mail_type(indv_type)
                    mail_type_args.append(mail_type_arg)

                if mail_type_flag == "-m":
                    # hacky, PBS-type systems pass multiple mail-types differently
                    submitargs += " {} {}".format(mail_type_flag, "".join(mail_type_args))
                else:
                    submitargs += " {} {}".format(mail_type_flag, " {} ".format(mail_type_flag).join(mail_type_args))
        batchsubmit = self.get_value("batch_submit", subgroup=None)
        expect(batchsubmit is not None,
               "Unable to determine the correct command for batch submission.")
        batchredirect = self.get_value("batch_redirect", subgroup=None)
        submitcmd = ''
        batch_env_flag = self.get_value("batch_env", subgroup=None)
        if batch_env_flag:
            sequence = (batchsubmit, submitargs, "skip_pnl", batchredirect, get_batch_script_for_job(job))
        else:
            sequence = (batchsubmit, submitargs, batchredirect, get_batch_script_for_job(job), "skip_pnl")

        for string in sequence:
            if string == "skip_pnl":
                if job in ['case.run', 'case.test'] and skip_pnl:
                    batch_env_flag = self.get_value("batch_env", subgroup=None)
                    if not batch_env_flag:
                        submitcmd += " --skip-preview-namelist "
                    else:
                        submitcmd += " {} ARGS_FOR_SCRIPT='--skip-preview-namelist' ".format(batch_env_flag)

            elif string is not None:
                submitcmd += string + " "

        if dry_run:
            return submitcmd
        else:
            logger.info("Submitting job script {}".format(submitcmd))
            output = run_cmd_no_fail(submitcmd, combine_output=True)
            jobid = self.get_job_id(output)
            logger.info("Submitted job id is {}".format(jobid))
            return jobid

    def get_batch_mail_type(self, mail_type):
        raw =  self.get_value("batch_mail_type", subgroup=None)
        mail_types = [item.strip() for item in raw.split(",")] # pylint: disable=no-member
        idx = ["never", "all", "begin", "end", "fail"].index(mail_type)

        return mail_types[idx] if idx < len(mail_types) else None

    def get_batch_system_type(self):
        nodes = self.get_children("batch_system")
        for node in nodes:
            type_ = self.get(node, "type")
            if type_ is not None:
                self._batchtype = type_
        return self._batchtype

    def set_batch_system_type(self, batchtype):
        self._batchtype = batchtype

    def get_job_id(self, output):
        jobid_pattern = self.get_value("jobid_pattern", subgroup=None)
        expect(jobid_pattern is not None, "Could not find jobid_pattern in env_batch.xml")
        search_match = re.search(jobid_pattern, output)
        expect(search_match is not None,
               "Couldn't match jobid_pattern '{}' within submit output:\n '{}'".format(jobid_pattern, output))
        jobid = search_match.group(1)
        return jobid

    def queue_meets_spec(self, queue, num_nodes, num_tasks, walltime=None, job=None):
        specs = self.get_queue_specs(queue)
        if specs is None:
            logger.warning("WARNING: queue '{}' is unknown to this system".format(queue))
            return True

        nodemin, nodemax, jobname, walltimemax, jobmin, jobmax, strict = specs

        # A job name match automatically meets spec
        if job is not None and jobname is not None:
            return jobname == job

        if nodemin is not None and num_nodes < nodemin or \
           nodemax is not None and num_nodes > nodemax or \
           jobmin is not None  and num_tasks < jobmin or \
           jobmax is not None  and num_tasks > jobmax:
            return False

        if walltime is not None and walltimemax is not None and strict:
            walltime_s = convert_to_seconds(walltime)
            walltimemax_s = convert_to_seconds(walltimemax)
            if walltime_s > walltimemax_s:
                return False

        return True

    def select_best_queue(self, num_nodes, num_tasks, walltime=None, job=None):
        # Make sure to check default queue first.
        all_queues = []
        all_queues.append( self.get_default_queue())
        all_queues = all_queues + self.get_all_queues()
        for queue in all_queues:
            if queue is not None:
                qname = self.text(queue)
                if self.queue_meets_spec(qname, num_nodes, num_tasks, walltime=walltime, job=job):
                    return qname

        return None

    def get_queue_specs(self, queue):
        """
        Get queue specifications by name.

        Returns (nodemin, nodemax, jobname, walltimemax, jobmin, jobmax, is_strict)
        """
        for queue_node in self.get_all_queues():
            if self.text(queue_node) == queue:
                nodemin = self.get(queue_node, "nodemin")
                nodemin = None if nodemin is None else int(nodemin)
                nodemax = self.get(queue_node, "nodemax")
                nodemax = None if nodemax is None else int(nodemax)

                jobmin = self.get(queue_node, "jobmin")
                jobmin = None if jobmin is None else int(jobmin)
                jobmax = self.get(queue_node, "jobmax")
                jobmax = None if jobmax is None else int(jobmax)

                expect( nodemin is None or jobmin is None, "Cannot specify both nodemin and jobmin for a queue")
                expect( nodemax is None or jobmax is None, "Cannot specify both nodemax and jobmax for a queue")

                jobname = self.get(queue_node, "jobname")
                walltimemax = self.get(queue_node, "walltimemax")
                strict = self.get(queue_node, "strict") == "true"

                return nodemin, nodemax, jobname, walltimemax, jobmin, jobmax, strict

        return None

    def get_default_queue(self):
        bs_nodes = self.get_children("batch_system")
        for bsnode in bs_nodes:
            qnodes = self.get_children("queues", root=bsnode)
            for qnode in qnodes:
                node = self.get_optional_child("queue", attributes={"default" : "true"}, root=qnode)
                if node is None:
                    node = self.get_optional_child("queue", root=qnode)
        expect(node is not None, "No queues found")
        return node

    def get_all_queues(self):
        bs_nodes = self.get_children("batch_system")
        nodes = []
        for bsnode in bs_nodes:
            qnode = self.get_optional_child("queues", root=bsnode)
            if qnode is not None:
                nodes.extend(self.get_children("queue", root=qnode))
        return nodes

    def get_children(self, name=None, attributes=None, root=None):
        if name in ("JOB_WALLCLOCK_TIME", "PROJECT", "CHARGE_ACCOUNT",
                        "PROJECT_REQUIRED", "JOB_QUEUE", "BATCH_COMMAND_FLAGS"):
            nodes = super(EnvBatch, self).get_children("entry", attributes={"id":name}, root=root)
        else:
            nodes = super(EnvBatch, self).get_children(name, attributes=attributes, root=root)

        return nodes

    def get_status(self, jobid):
        batch_query = self.get_optional_child("batch_query")
        if batch_query is None:
            logger.warning("Batch queries not supported on this platform")
        else:
            cmd = self.text(batch_query) + " "
            if self.has(batch_query, "per_job_arg"):
                cmd += self.get(batch_query, "per_job_arg") + " "

            cmd += jobid

            status, out, err = run_cmd(cmd)
            if status != 0:
                logger.warning("Batch query command '{}' failed with error '{}'".format(cmd, err))
            else:
                return out.strip()

    def cancel_job(self, jobid):
        batch_cancel = self.get_optional_child("batch_cancel")
        if batch_cancel is None:
            logger.warning("Batch cancellation not supported on this platform")
            return False
        else:
            cmd = self.text(batch_cancel) + " "  + str(jobid)

            status, out, err = run_cmd(cmd)
            if status != 0:
                logger.warning("Batch cancel command '{}' failed with error '{}'".format(cmd, out + "\n" + err))
            else:
                return True

    def compare_xml(self, other):
        xmldiffs = {}
        f1batchnodes = self.get_children("batch_system")
        for bnode in f1batchnodes:
            f2bnodes = other.get_children("batch_system",
                                          attributes = self.attrib(bnode))
            f2bnode=None
            if len(f2bnodes):
                f2bnode = f2bnodes[0]
            f1batchnodes = self.get_children(root=bnode)
            for node in f1batchnodes:
                name = self.name(node)
                text1 = self.text(node)
                text2 = ""
                attribs = self.attrib(node)
                f2matches = other.scan_children(name, attributes=attribs, root=f2bnode)
                foundmatch=False
                for chkmatch in f2matches:
                    name2 = other.name(chkmatch)
                    attribs2 = other.attrib(chkmatch)
                    text2 = other.text(chkmatch)
                    if(name == name2 and attribs==attribs2 and text1==text2):
                        foundmatch=True
                        break
                if not foundmatch:
                    xmldiffs[name] = [text1, text2]

        f1groups = self.get_children("group")
        for node in f1groups:
            group = self.get(node, "id")
            f2group = other.get_child("group", attributes={"id":group})
            xmldiffs.update(super(EnvBatch, self).compare_xml(other,
                                              root=node, otherroot=f2group))
        return xmldiffs

    def make_all_batch_files(self, case, test_mode=False):
        testcase = case.get_value("TESTCASE")
        machdir  = case.get_value("MACHDIR")
        logger.info("Creating batch script case.run")
        for job in self.get_jobs():
            input_batch_script = os.path.join(machdir,self.get_value('template', subgroup=job))
            if job == "case.test" and testcase is not None and not test_mode:
                logger.info("Writing {} script".format(job))
                self.make_batch_script(input_batch_script, job, case)
            elif job != "case.test":
                logger.info("Writing {} script from input template {}".format(job, input_batch_script))
                self.make_batch_script(input_batch_script, job, case)<|MERGE_RESOLUTION|>--- conflicted
+++ resolved
@@ -304,23 +304,6 @@
 
                 dnodes = self.get_children("directives", root=root)
                 for dnode in dnodes:
-<<<<<<< HEAD
-                    if self.has(dnode,"queue") and self.get(dnode, "queue") != queue:
-                        continue
-                    nodes = self.get_children("directive", root=dnode)
-                    for node in nodes:
-                        directive = self.get_resolved_value("" if self.text(node) is None else self.text(node))
-                        default = self.get(node, "default")
-                        if default is None:
-                            directive = transform_vars(directive, case=case, subgroup=job, default=default, overrides=overrides)
-                        else:
-                            directive = transform_vars(directive, default=default)
-
-                        custom_prefix = self.get(node, "prefix")
-                        prefix = directive_prefix if custom_prefix is None else custom_prefix
-
-                        result.append("{}{}".format("" if not prefix else (prefix + " "), directive))
-=======
                     nodes = self.get_children("directive", root=dnode)
                     for node in nodes:
                         if self._match_attribs(self.attrib(node), case, queue):
@@ -335,7 +318,6 @@
                             prefix = directive_prefix if custom_prefix is None else custom_prefix
 
                             result.append("{}{}".format("" if not prefix else (prefix + " "), directive))
->>>>>>> 19675f93
 
         return "\n".join(result)
 
