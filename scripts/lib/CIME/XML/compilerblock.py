"""
Classes used to build the CIME Macros file.

The main "public" class here is Build. It is initialized with machine-specific
information, and its write_macros method is the driver for translating the
config_compilers.xml file into a Makefile or CMake-format Macros file.

For developers, here's the role of the other classes in the process:

- A CompilerBlock is responsible for translating the XML code in a <compiler>
  tag into Python data structures.

- A PossibleValues object keeps track of all the settings that could affect a
  particular variable, and is the main way that these settings are stored.

- A MacroConditionTree is the structure that is responsible for writing out the
  settings. While the PossibleValues objects are organized by variable name, the
  MacroConditionTree is organized by conditional blocks, and thus roughly
  plays the role of a syntax tree corresponding to the Makefile/CMake output.

In more detail:

- Build.write_macros immediately creates a MakeMacroWriter or CMakeMacroWriter
  to translate strings for the build system.

- It also creates value_lists, a dictionary of PossibleValues objects, with
  variable names as the keys. Each variable has a single PossibleValues object
  associated with it.

- For each <compiler> element, Build.write_macros creates a CompilerBlock
  instance. This object is responsible for translating the XML in its block, in
  order to populate the PossibleValues instances. This includes handling the
  $VAR, $ENV{...} and $SHELL{...} and keeping track of dependencies induced by one
  variable referencing another's value.

- The PossibleValues object holds the information about how one variable can be
  set, based on various build options. It has two main roles:
   1. As we iterate through the XML input file, each setting is added to the
      relevant PossibleValues object. The PossibleValues object contains lists
      of settings sorted by how machine-specific those settings are.
   2. The PossibleValues object iterates through the list of settings to check
      for ambiguities. E.g. if there is a setting for DEBUG=TRUE, and another
      setting for MPILIB=mpi-serial, it is ambiguous in the case where both
      conditions hold.

- A ValueSetting object is a simple struct that a setting from the XML file is
  translated to. The lists in the PossibleValues class contain these objects.

- Once the XML has all been read in and the PossibleValues objects are
  populated, the dependencies among variables are checked in Build.write_macros.
  For each variable, if all its dependencies have been handled, it is converted
  to a MacroConditionTree merged with all other trees for variables that are
  ready, and written out. Then we loop through the variable list again to check
  for variables whose dependencies are all handled.

- The MacroConditionTree acts as a primitive syntax tree. Its __init__ method
  reorganizes the data into conditional blocks, and its write_out method writes
  uses the MakeMacroWriter/CMakeMacroWrite object to write to the Macros file.
  MacroConditionTree objects can be merged to reduce the length of the output.
"""

# These don't seem to be particularly useful checks.
# pylint: disable=invalid-name,too-few-public-methods,unused-wildcard-import
# pylint: disable=wildcard-import

from CIME.XML.standard_module_setup import *
from CIME.BuildTools.valuesetting import ValueSetting
from CIME.BuildTools.possiblevalues import PossibleValues

logger = logging.getLogger(__name__)

class CompilerBlock(object):

    """Data used to translate a single <compiler> element.

    This is used during write_macros to traverse the XML and create a list
    of settings specified in the element.

    Public methods:
    add_settings_to_lists
    matches_machine
    """

    def __init__(self, writer, compiler_elem, machobj, db):
        """Construct a CompilerBlock.

        Arguments:
        writer - The Makefile/CMake writer object.
        compiler_elem - An xml.ElementTree.Element corresponding to this
                        <compiler> element.
        machobj - Machines object for this machine.
        """
        self._writer = writer
        self._compiler_elem = compiler_elem
        self._db            = db
        self._machobj = machobj
        # If there's no COMPILER attribute, self._compiler is None.
        self._compiler = db.get(compiler_elem, "COMPILER")
        self._specificity = 0

    def _handle_references(self, elem, set_up, tear_down, depends):
        """Expand markup used internally.

        This function is responsible for expanding $ENV{...}, $VAR, and
        $SHELL{...} syntax into Makefile/CMake syntax.

        Arguments:
        elem - An ElementTree.Element containing text to expand.
        set_up - A list to add any preparation commands to.
        tear_down - A list to add any cleanup commands to.
        depends - A set of variables that need to be set before this one.

        Note that while the return value of this function is the expanded
        text, the set_up, tear_down, and depends variables are also
        modified and thus serve as additional outputs.
        """
        writer = self._writer
        output = self._db.text(elem)
        if output is None:
            output = ""

        logger.debug("Initial output={}".format(output))
        reference_re = re.compile(r'\${?(\w+)}?')
        env_ref_re   = re.compile(r'\$ENV\{(\w+)\}')
        shell_prefix = "$SHELL{"

        for m in reference_re.finditer(output):
            var_name = m.groups()[0]
            if var_name not in ("SHELL","ENV"):
                output = output.replace(m.group(), writer.variable_string(var_name))
                depends.add(var_name)

        logger.debug("preenv pass output={}".format(output))

        for m in env_ref_re.finditer(output):
            logger.debug("look for {} in env {}".format(output,writer.environment_variable_string(m.groups()[0])))
            output = output.replace(m.group(),
                                    writer.environment_variable_string(m.groups()[0]))
            logger.debug("and output {}".format(output))

        logger.debug("postenv pass output={}".format(output))

        while shell_prefix in output:
            sidx = output.index(shell_prefix)
            brace_count = 1
            idx = 0
            for idx in range(sidx + len(shell_prefix), len(output)):
                if output[idx] == "{":
                    brace_count += 1
                elif output[idx] == "}":
                    brace_count -= 1
                    if brace_count == 0:
                        break

            command = output[sidx + len(shell_prefix) : idx]
            logger.debug("execute {} in shell, command {}".format(output, command))
            new_set_up, inline, new_tear_down = \
                writer.shell_command_strings(command)
            output = output.replace(output[sidx:idx+1], inline, 1)
            if new_set_up is not None:
                set_up.append(new_set_up)
            if new_tear_down is not None:
                tear_down.append(new_tear_down)
            logger.debug("set_up {} inline {} tear_down {}".format(new_set_up,inline,new_tear_down))

        logger.debug("First pass output={}".format(output))

        return output

    def _elem_to_setting(self, elem):
        """Take an element and convert it to a ValueSetting.

        Arguments:
        elem - An ElementTree.Element with data to add.

        This function returns a tuple containing a ValueSetting
        corresponding to the element, along with a set of names of
        variables that this setting depends on.
        """
        # Attributes on an element are the conditions on that element.
        conditions = self._db.attrib(elem)
        if self._compiler is not None:
            conditions["COMPILER"] = self._compiler
        # Deal with internal markup.
        set_up = []
        tear_down = []
        depends = set()
        value_text = self._handle_references(elem, set_up,
                                             tear_down, depends)
        # Create the setting object.
        append = self._db.name(elem) == "append" or (self._db.name(elem) == "base" and self._compiler and self._db.compiler != self._compiler)
        setting = ValueSetting(value_text, append,
<<<<<<< HEAD
                               conditions, set_up, tear_down)

=======
                               conditions, set_up, tear_down, force_no_append=self._db.name(elem) == "base")
>>>>>>> 51683161
        return (setting, depends)

    def _add_elem_to_lists(self, name, elem, value_lists):
        """Add an element's data to an appropriate list of value settings.

        Arguments:
        name - The name of the variable being set by this element.
        elem - The element to translate into a ValueSetting.
        value_lists - A dictionary of PossibleValues, containing the lists
                      of all settings for each variable.
        """
        setting, depends = self._elem_to_setting(elem)
        if name not in value_lists:
            value_lists[name] = PossibleValues(name, setting,
                                               self._specificity, depends)
        else:
            specificity = 0 if len(elem.xml_element.attrib) else self._specificity
            value_lists[name].add_setting(setting, specificity,depends)

    def add_settings_to_lists(self, flag_vars, value_lists):
        """Add all data in the <compiler> element to lists of settings.

        Arguments:
        flag_vars - A set of variables containing "flag-like" data.
        value_lists - A dictionary of PossibleValues, containing the lists
                      of all settings for each variable.
        """
        for elem in self._db.get_children(root=self._compiler_elem):
            # Deal with "flag"-type variables.
            if self._db.name(elem) in flag_vars:
                for child in self._db.get_children(root=elem):
                    self._add_elem_to_lists(self._db.name(elem), child, value_lists)
            else:
                self._add_elem_to_lists(self._db.name(elem), elem, value_lists)

    def matches_machine(self):
        """Check whether this block matches a machine/os.
        This also sets the specificity of the block, so this must be called
        before add_settings_to_lists if machine-specific output is needed.
        """
        self._specificity = 0
        if self._db.has(self._compiler_elem, "MACH"):
            if self._machobj.get_machine_name() == \
               self._db.get(self._compiler_elem, "MACH"):
                self._specificity += 2
            else:
                return False
        if self._db.has(self._compiler_elem, "OS"):
            if self._machobj.get_value("OS") == self._db.get(self._compiler_elem, "OS"):
                self._specificity += 1
            else:
                return False
        # Check if the compiler is valid on this machine.
        if self._compiler is not None:
            return self._machobj.is_valid_compiler(self._compiler)
        else:
            return True<|MERGE_RESOLUTION|>--- conflicted
+++ resolved
@@ -190,12 +190,8 @@
         # Create the setting object.
         append = self._db.name(elem) == "append" or (self._db.name(elem) == "base" and self._compiler and self._db.compiler != self._compiler)
         setting = ValueSetting(value_text, append,
-<<<<<<< HEAD
-                               conditions, set_up, tear_down)
-
-=======
                                conditions, set_up, tear_down, force_no_append=self._db.name(elem) == "base")
->>>>>>> 51683161
+
         return (setting, depends)
 
     def _add_elem_to_lists(self, name, elem, value_lists):
