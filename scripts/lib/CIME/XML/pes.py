"""
Interface to the config_pes.xml file.  This class inherits from GenericXML.py
"""
from CIME.XML.standard_module_setup import *
from CIME.XML.generic_xml import GenericXML
from CIME.XML.files import Files
from CIME.utils import expect

logger = logging.getLogger(__name__)

class Pes(GenericXML):

    def __init__(self, infile, files=None):
        """
        initialize a files object given input pes specification file
        """
        if files is None:
            files = Files()
        schema = files.get_schema("PES_SPEC_FILE")
        logger.debug("DEBUG: infile is {}".format(infile))
        GenericXML.__init__(self, infile, schema=schema)

    def find_pes_layout(self, grid, compset, machine, pesize_opts='M', mpilib=None):
        opes_ntasks = {}
        opes_nthrds = {}
        opes_rootpe = {}
        oother_settings = {}
        other_settings = {}
        o_grid_nodes = []
        # Get any override nodes
        overrides = self.get_optional_node("overrides")
        if overrides is not None:
            o_grid_nodes = self.get_nodes("grid", root = overrides)
            opes_ntasks, opes_nthrds, opes_rootpe, oother_settings = self._find_matches(o_grid_nodes, grid, compset, machine, pesize_opts, True)
        # Get all the nodes
        grid_nodes = self.get_nodes("grid")
        if o_grid_nodes:
            gn_set = set(grid_nodes)
            ogn_set = set(o_grid_nodes)
            gn_set.difference_update(ogn_set)
            grid_nodes = list(gn_set)


        pes_ntasks, pes_nthrds, pes_rootpe, other_settings = self._find_matches(grid_nodes, grid, compset, machine, pesize_opts, False)
        pes_ntasks.update(opes_ntasks)
        pes_nthrds.update(opes_nthrds)
        pes_rootpe.update(opes_rootpe)
        other_settings.update(oother_settings)

        if mpilib == "mpi-serial":
            for i in iter(pes_ntasks):
                pes_ntasks[i] = 1
            for i in iter(pes_rootpe):
                pes_rootpe[i] = 0

<<<<<<< HEAD
        logger.info("Pes setting: grid          is {} ".format(grid))
        logger.info("Pes setting: compset       is {} ".format(compset))
        logger.info("Pes setting: tasks       is {} ".format(pes_ntasks))
=======
        logger.info("Pes setting: grid          is %s " %grid)
        logger.info("Pes setting: compset       is %s " %compset)
        logger.info("Pes setting: tasks       is %s " %pes_ntasks)
        logger.info("Pes setting: threads     is %s " %pes_nthrds)
        logger.info("Pes setting: rootpe      is %s " %pes_rootpe)
>>>>>>> 384da67b

        logger.info("Pes other settings: {}".format(other_settings))
        return pes_ntasks, pes_nthrds, pes_rootpe, other_settings

    def _find_matches(self, grid_nodes, grid, compset, machine, pesize_opts, override=False):
        grid_choice = None
        mach_choice = None
        compset_choice = None
        pesize_choice = None
        max_points = -1
        pes_ntasks, pes_nthrds, pes_rootpe, other_settings = {}, {}, {}, {}
        pe_select = []
        for grid_node in grid_nodes:
            grid_match = grid_node.get("name")
            if grid_match == "any" or  re.search(grid_match,grid):
                mach_nodes = self.get_nodes("mach",root=grid_node)
                for mach_node in mach_nodes:
                    mach_match = mach_node.get("name")
                    if mach_match == "any" or re.search(mach_match, machine):
                        pes_nodes = self.get_nodes("pes", root=mach_node)
                        for pes_node in pes_nodes:
                            pesize_match = pes_node.get("pesize")
                            compset_match = pes_node.get("compset")
                            if (pesize_match == "any" or (pesize_opts is not None and \
                                                          re.search(pesize_match, pesize_opts))) and \
                                                          (compset_match == "any" or \
                                                           re.search(compset_match,compset)):

                                points = int(grid_match!="any")*3+int(mach_match!="any")*7+\
                                    int(compset_match!="any")*2+int(pesize_match!="any")
                                if override and points > 0:
                                    for node in pes_node:
                                        vid = node.tag
                                        logger.info("vid is {}".format(vid))
                                        if "ntasks" in vid:
                                            for child in node:
                                                pes_ntasks[child.tag.upper()] = int(child.text)
                                        elif "nthrds" in vid:
                                            for child in node:
                                                pes_nthrds[child.tag.upper()] = int(child.text)
                                        elif "rootpe" in vid:
                                            for child in node:
                                                pes_rootpe[child.tag.upper()] = int(child.text)
                                    # if the value is already upper case its something else we are trying to set
                                        elif vid == node.tag:
                                            other_settings[vid] = node.text

                                else:
                                    if points > max_points:
                                        pe_select = pes_node
                                        max_points = points
                                        mach_choice = mach_match
                                        grid_choice = grid_match
                                        compset_choice = compset_match
                                        pesize_choice = pesize_match
                                    elif points == max_points:
                                        logger.warn("mach_choice {} mach_match {}".format(mach_choice, mach_match))
                                        logger.warn("grid_choice {} grid_match {}".format(grid_choice, grid_match))
                                        logger.warn("compset_choice {} compset_match {}".format(compset_choice, compset_match))
                                        logger.warn("pesize_choice {} pesize_match {}".format(pesize_choice, pesize_match))
                                        logger.warn("points = {:d}".format(points))
                                        expect(False, "More than one PE layout matches given PE specs")
        if not override:
            for node in pe_select:
                vid = node.tag
                logger.debug("vid is {}".format(vid))
                if "ntasks" in vid:
                    for child in node:
                        pes_ntasks[child.tag.upper()] = int(child.text)
                elif "nthrds" in vid:
                    for child in node:
                        pes_nthrds[child.tag.upper()] = int(child.text)
                elif "rootpe" in vid:
                    for child in node:
                        pes_rootpe[child.tag.upper()] = int(child.text)
            # if the value is already upper case its something else we are trying to set
                elif vid == node.tag and vid != "comment":
                    other_settings[vid] = node.text
            if grid_choice != 'any' or logger.isEnabledFor(logging.DEBUG):
                logger.info("Pes setting: grid match    is {} ".format(grid_choice ))
            if mach_choice != 'any' or logger.isEnabledFor(logging.DEBUG):
                logger.info("Pes setting: machine match is {} ".format(mach_choice))
            if compset_choice != 'any' or logger.isEnabledFor(logging.DEBUG):
                logger.info("Pes setting: compset_match is {} ".format(compset_choice))
            if pesize_choice != 'any' or logger.isEnabledFor(logging.DEBUG):
                logger.info("Pes setting: pesize match  is {} ".format(pesize_choice))

        return pes_ntasks, pes_nthrds, pes_rootpe, other_settings<|MERGE_RESOLUTION|>--- conflicted
+++ resolved
@@ -53,17 +53,11 @@
             for i in iter(pes_rootpe):
                 pes_rootpe[i] = 0
 
-<<<<<<< HEAD
         logger.info("Pes setting: grid          is {} ".format(grid))
         logger.info("Pes setting: compset       is {} ".format(compset))
         logger.info("Pes setting: tasks       is {} ".format(pes_ntasks))
-=======
-        logger.info("Pes setting: grid          is %s " %grid)
-        logger.info("Pes setting: compset       is %s " %compset)
-        logger.info("Pes setting: tasks       is %s " %pes_ntasks)
-        logger.info("Pes setting: threads     is %s " %pes_nthrds)
-        logger.info("Pes setting: rootpe      is %s " %pes_rootpe)
->>>>>>> 384da67b
+        logger.info("Pes setting: threads     is {} ".format(pes_nthrds))
+        logger.info("Pes setting: rootpe      is {} ".format(pes_rootpe))
 
         logger.info("Pes other settings: {}".format(other_settings))
         return pes_ntasks, pes_nthrds, pes_rootpe, other_settings
