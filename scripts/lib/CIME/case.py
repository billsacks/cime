"""
Wrapper around all env XML for a case.

All interaction with and between the module files in XML/ takes place
through the Case module.
"""
from copy import deepcopy
import glob, os, shutil, math, string
from CIME.XML.standard_module_setup import *

from CIME.utils                     import expect, get_cime_root, append_status
from CIME.utils                     import convert_to_type, get_model, get_project
from CIME.utils                     import get_current_commit, check_name
from CIME.check_lockedfiles         import LOCKED_DIR, lock_file
from CIME.XML.machines              import Machines
from CIME.XML.pes                   import Pes
from CIME.XML.files                 import Files
from CIME.XML.testlist              import Testlist
from CIME.XML.component             import Component
from CIME.XML.compsets              import Compsets
from CIME.XML.grids                 import Grids
from CIME.XML.batch                 import Batch
from CIME.XML.pio                   import PIO
from CIME.XML.archive               import Archive
from CIME.XML.env_test              import EnvTest
from CIME.XML.env_mach_specific     import EnvMachSpecific
from CIME.XML.env_case              import EnvCase
from CIME.XML.env_mach_pes          import EnvMachPes
from CIME.XML.env_build             import EnvBuild
from CIME.XML.env_run               import EnvRun
from CIME.XML.env_archive           import EnvArchive
from CIME.XML.env_batch             import EnvBatch
from CIME.XML.generic_xml           import GenericXML
from CIME.user_mod_support          import apply_user_mods
from CIME.case_setup import case_setup
from CIME.aprun import get_aprun_cmd_for_case

logger = logging.getLogger(__name__)

class Case(object):
    """
    https://github.com/ESMCI/cime/wiki/Developers-Introduction
    The Case class is the heart of the CIME Case Control system.  All
    interactions with a Case take part through this class.  All of the
    variables used to create and manipulate a case are defined in xml
    files and for every xml file there is a python class to interact
    with that file.

    XML files which are part of the CIME distribution and are meant to
    be readonly with respect to a case are typically named
    config_something.xml and the corresponding python Class is
    Something and can be found in file CIME.XML.something.py.  I'll
    refer to these as the CIME config classes.

    XML files which are part of a case and thus are read/write to a
    case are typically named env_whatever.xml and the cooresponding
    python modules are CIME.XML.env_whatever.py and classes are
    EnvWhatever.  I'll refer to these as the Case env classes.

    The Case Class includes an array of the Case env classes, in the
    configure function and it's supporting functions defined below
    the case object creates and manipulates the Case env classes
    by reading and interpreting the CIME config classes.

    """
    def __init__(self, case_root=None, read_only=True):

        if case_root is None:
            case_root = os.getcwd()
        self._caseroot = case_root
        logger.debug("Initializing Case.")
        self._env_files_that_need_rewrite = set()
        self._read_only_mode = True
        self._force_read_only = read_only
        self._primary_component = None

        self._env_entryid_files = []
        self._env_generic_files = []
        self._files = []

        self.read_xml()

        # Hold arbitary values. In create_newcase we may set values
        # for xml files that haven't been created yet. We need a place
        # to store them until we are ready to create the file. At file
        # creation we get the values for those fields from this lookup
        # table and then remove the entry.
        self.lookups = {}
        self.set_lookup_value('CIMEROOT',os.path.abspath(get_cime_root()))
        self._cime_model = get_model()
        self.set_lookup_value('MODEL', self._cime_model)
        self._compsetname = None
        self._gridname = None
        self._compsetsfile = None
        self._pesfile = None
        self._gridfile = None
        self._components = []
        self._component_classes = []
        self._component_description = {}
        self._is_env_loaded = False
        # these are user_mods as defined in the compset
        # Command Line user_mods are handled seperately
        self.thread_count = None
        self.total_tasks = None
        self.tasks_per_node = None
        self.num_nodes = None
        self.spare_nodes = None
        self.tasks_per_numa = None
        self.cores_per_task = None
        # check if case has been configured and if so initialize derived
        if self.get_value("CASEROOT") is not None:
            self.initialize_derived_attributes()

    def check_if_comp_var(self, vid):
        vid = vid
        comp = None
        iscompvar = False
        for env_file in self._env_entryid_files:
            vid, comp, iscompvar = env_file.check_if_comp_var(vid)
            if iscompvar:
                return vid, comp, iscompvar
        return vid, comp, iscompvar

    def initialize_derived_attributes(self):
        """
        These are derived variables which can be used in the config_* files
        for variable substitution using the {{ var }} syntax
        """
        env_mach_pes  = self.get_env("mach_pes")
        env_mach_spec = self.get_env('mach_specific')
        comp_classes  = self.get_values("COMP_CLASSES")
        pes_per_node  = self.get_value("PES_PER_NODE")

        self.total_tasks = env_mach_pes.get_total_tasks(comp_classes)
        self.thread_count = env_mach_pes.get_max_thread_count(comp_classes)
        self.tasks_per_node = env_mach_pes.get_tasks_per_node(self.total_tasks, self.thread_count)
        logger.debug("total_tasks {} thread_count {}".format(self.total_tasks, self.thread_count))

        self.tasks_per_numa = int(math.ceil(self.tasks_per_node / 2.0))
        smt_factor = max(1,int(self.get_value("MAX_TASKS_PER_NODE") / pes_per_node))

        threads_per_node = self.tasks_per_node * self.thread_count
        threads_per_core = 1 if (threads_per_node <= pes_per_node) else smt_factor
        self.cores_per_task = self.thread_count / threads_per_core

        mpi_attribs = {
            "compiler" : self.get_value("COMPILER"),
            "mpilib"   : self.get_value("MPILIB"),
            "threaded" : self.get_build_threaded(),
            }

        executable = env_mach_spec.get_mpirun(self, mpi_attribs, job="case.run", exe_only=True)[0]
        if executable is not None and "aprun" in executable:
            self.num_nodes = get_aprun_cmd_for_case(self, "acme.exe")[1]
            self.spare_nodes = env_mach_pes.get_spare_nodes(self.num_nodes)
            self.num_nodes += self.spare_nodes
        else:
            self.num_nodes, self.spare_nodes = env_mach_pes.get_total_nodes(self.total_tasks, self.thread_count)
            self.num_nodes += self.spare_nodes

    # Define __enter__ and __exit__ so that we can use this as a context manager
    # and force a flush on exit.
    def __enter__(self):
        if not self._force_read_only:
            self._read_only_mode = False
        return self

    def __exit__(self, *_):
        self.flush()
        self._read_only_mode = True
        return False

    def schedule_rewrite(self, env_file):
        assert not self._read_only_mode, \
            "case.py scripts error: attempted to modify an env file while in " \
            "read-only mode"
        self._env_files_that_need_rewrite.add(env_file)

    def read_xml(self):
        if(len(self._env_files_that_need_rewrite)>0):
            files = ""
            for env_file in self._env_files_that_need_rewrite:
                files += " "+env_file.filename
            expect(False,"Object(s) {} seem to have newer data than the corresponding case file".format(files))

        self._env_entryid_files = []
        self._env_entryid_files.append(EnvCase(self._caseroot, components=None))
        components = self._env_entryid_files[0].get_values("COMP_CLASSES")
        self._env_entryid_files.append(EnvRun(self._caseroot, components=components))
        self._env_entryid_files.append(EnvBuild(self._caseroot, components=components))
        self._env_entryid_files.append(EnvMachPes(self._caseroot, components=components))
        self._env_entryid_files.append(EnvBatch(self._caseroot))
        if os.path.isfile(os.path.join(self._caseroot,"env_test.xml")):
            self._env_entryid_files.append(EnvTest(self._caseroot, components=components))
        self._env_generic_files = []
        self._env_generic_files.append(EnvMachSpecific(self._caseroot))
        self._env_generic_files.append(EnvArchive(self._caseroot))
        self._files = self._env_entryid_files + self._env_generic_files

    def get_case_root(self):
        """Returns the root directory for this case."""
        return self._caseroot

    def get_env(self, short_name, allow_missing=False):
        full_name = "env_{}.xml".format(short_name)
        for env_file in self._files:
            if os.path.basename(env_file.filename) == full_name:
                return env_file
        if allow_missing:
            return None
        expect(False,"Could not find object for {} in case".format(full_name))

    def copy(self, newcasename, newcaseroot, newcimeroot=None, newsrcroot=None):
        newcase = deepcopy(self)
        for env_file in newcase._files: # pylint: disable=protected-access
            basename = os.path.basename(env_file.filename)
            env_file.filename = os.path.join(newcaseroot,basename)

        if newcimeroot is not None:
            newcase.set_value("CIMEROOT", newcimeroot)

        if newsrcroot is not None:
            newcase.set_value("SRCROOT", newsrcroot)

        newcase.set_value("CASE",newcasename)
        newcase.set_value("CASEROOT",newcaseroot)
        newcase.set_value("CONTINUE_RUN","FALSE")
        newcase.set_value("RESUBMIT",0)
        return newcase

    def flush(self, flushall=False):
        if not os.path.isdir(self._caseroot):
            # do not flush if caseroot wasnt created
            return
        if flushall:
            for env_file in self._files:
                self.schedule_rewrite(env_file)
        for env_file in self._env_files_that_need_rewrite:
            env_file.write()
        self._env_files_that_need_rewrite = set()

    def get_values(self, item, attribute=None, resolved=True, subgroup=None):
        results = []
        for env_file in self._env_entryid_files:
            # Wait and resolve in self rather than in env_file
            results = env_file.get_values(item, attribute, resolved=False, subgroup=subgroup)
            if len(results) > 0:
                new_results = []
                vtype = env_file.get_type_info(item)
                if resolved:
                    for result in results:
                        if type(result) is str:
                            result = self.get_resolved_value(result)
                            new_results.append(convert_to_type(result, vtype, item))
                        else:
                            new_results.append(result)
                else:
                    new_results = results
                return new_results

        for env_file in self._env_generic_files:
            results = env_file.get_values(item, attribute, resolved=False, subgroup=subgroup)
            if len(results) > 0:
                if resolved:
                    for result in results:
                        if type(result) is str:
                            new_results.append(self.get_resolved_value(result))
                        else:
                            new_results.append(result)
                else:
                    new_results = results
                return new_results
        # Return empty result
        return results

    def get_value(self, item, attribute=None, resolved=True, subgroup=None):
        result = None
        for env_file in self._env_entryid_files:
            # Wait and resolve in self rather than in env_file
            result = env_file.get_value(item, attribute, resolved=False, subgroup=subgroup)

            if result is not None:
                if resolved and type(result) is str:
                    result = self.get_resolved_value(result)
                    vtype = env_file.get_type_info(item)
                    if vtype is not None:
                        result = convert_to_type(result, vtype, item)
                return result

        for env_file in self._env_generic_files:

            result = env_file.get_value(item, attribute, resolved=False, subgroup=subgroup)

            if result is not None:
                if resolved and type(result) is str:
                    return self.get_resolved_value(result)
                return result

        # Return empty result
        return result

    def get_record_fields(self, variable, field):
        # Empty result
        result = []

        for env_file in self._env_entryid_files:
            # Wait and resolve in self rather than in env_file
            logger.debug("(get_record_field) Searching in {}".format(env_file.__class__.__name__))
            if field == "varid":
                roots = env_file.get_nodes("entry")
            else:
                roots = env_file.get_nodes_by_id(variable)
            for root in roots:
                if root is not None:
                    if field == "raw":
                        result.append(env_file.get_raw_record(root))
                    elif field == "desc":
                        result.append(env_file.get_description(root))
                    elif field == "varid":
                        result.append(root.get("id"))
                    elif field == "group":
                        result.extend(env_file.get_groups(root))
                    elif field == "valid_values":
                        # pylint: disable=protected-access
                        vv = env_file._get_valid_values(root)
                        if vv:
                            result.extend(vv)
                    elif field == "file":
                        result.append(env_file.filename)

        if not result:
            for env_file in self._env_generic_files:
                roots = env_file.get_nodes(variable)
                for root in roots:
                    if root is not None:
                        if field == "raw":
                            result.append(env_file.get_raw_record(root))
                        elif field == "group":
                            result.extend(env_file.get_groups(root))
                        elif field == "file":
                            result.append(env_file.filename)

        return list(set(result))

    def get_type_info(self, item):
        result = None
        for env_file in self._env_entryid_files:
            result = env_file.get_type_info(item)
            if result is not None:
                return result

        return result

    def get_resolved_value(self, item, recurse=0):
        num_unresolved = item.count("$") if item else 0
        recurse_limit = 10
        if (num_unresolved > 0 and recurse < recurse_limit ):
            for env_file in self._env_entryid_files:
                item = env_file.get_resolved_value(item)
            if ("$" not in item):
                return item
            else:
                item = self.get_resolved_value(item, recurse=recurse+1)

        return item

    def set_value(self, item, value, subgroup=None, ignore_type=False, allow_undefined=False):
        """
        If a file has been defined, and the variable is in the file,
        then that value will be set in the file object and the file
        name is returned
        """
        if item == "CASEROOT":
            self._caseroot = value
        result = None

        for env_file in self._env_entryid_files:
            result = env_file.set_value(item, value, subgroup, ignore_type)
            if (result is not None):
                logger.debug("Will rewrite file {} {}".format(env_file.filename, item))
                self._env_files_that_need_rewrite.add(env_file)
                return result

        for env_file in self._env_generic_files:
            result = env_file.set_value(item, value, subgroup, ignore_type)
            if (result is not None):
                logger.debug("Will rewrite file {} {}".format(env_file.filename, item))
                self._env_files_that_need_rewrite.add(env_file)
                return result

        expect(allow_undefined or result is not None,
               "No variable {} found in case".format(item))

    def set_valid_values(self, item, valid_values):
        """
        Update or create a valid_values entry for item and populate it
        """
        result = None
        for env_file in self._env_entryid_files:
            result = env_file.set_valid_values(item, valid_values)
            if (result is not None):
                logger.debug("Will rewrite file {} {}".format(env_file.filename, item))
                self._env_files_that_need_rewrite.add(env_file)
                return result

    def set_lookup_value(self, item, value):
        if item in self.lookups.keys() and self.lookups[item] is not None:
            logger.warn("Item {} already in lookups with value {}".format(item,self.lookups[item]))
        else:
            logger.debug("Setting in lookups: item {}, value {}".format(item,value))
            self.lookups[item] = value

    def clean_up_lookups(self, allow_undefined=False):
        # put anything in the lookups table into existing env objects
        for key,value in self.lookups.items():
            logger.debug("lookup key {} value {}".format(key, value))
            result = self.set_value(key,value, allow_undefined=allow_undefined)
            if result is not None:
                del self.lookups[key]

    def _set_compset(self, compset_name, files):
        """
        Loop through all the compset files and find the compset
        specifation file that matches either the input 'compset_name'.
        Note that the input compset name (i.e. compset_name) can be
        either a longname or an alias. This will set various compset-related
        info.

        Returns a tuple: (compset_alias, science_support, component_defining_compset)
        (For a user-defined compset - i.e., a compset without an alias - these
        return values will be None, [], None.)
        """
        science_support = []
        compset_alias = None
        components = files.get_components("COMPSETS_SPEC_FILE")
        logger.debug(" Possible components for COMPSETS_SPEC_FILE are {}".format(components))

        # Loop through all of the files listed in COMPSETS_SPEC_FILE and find the file
        # that has a match for either the alias or the longname in that order
        for component in components:

            # Determine the compsets file for this component
            compsets_filename = files.get_value("COMPSETS_SPEC_FILE", {"component":component})

            # If the file exists, read it and see if there is a match for the compset alias or longname
            if (os.path.isfile(compsets_filename)):
                compsets = Compsets(compsets_filename)
                match, compset_alias, science_support = compsets.get_compset_match(name=compset_name)
                if match is not None:
                    self._compsetsfile = compsets_filename
                    self._compsetname = match
                    self.set_lookup_value("COMPSETS_SPEC_FILE" ,
                                   files.get_value("COMPSETS_SPEC_FILE", {"component":component}, resolved=False))
                    logger.info("Compset longname is {}".format(match))
                    logger.info("Compset specification file is {}".format(compsets_filename))
                    return compset_alias, science_support

        if compset_alias is None:
            logger.info("Did not find a compset match for longname {} ".format(compset_name))
            self._compsetname = compset_name
<<<<<<< HEAD
            files = Files()
            drv_config_file = files.get_value("CONFIG_CPL_FILE")
            drv_comp = Component(drv_config_file)
            comp_classes = drv_comp.get_valid_model_components()
            components = self.get_compset_components()
            if len(comp_classes) > len(components):
                components.append('sesp')
            for i in xrange(1,len(comp_classes)):
                comp_class = comp_classes[i]
                comp_name  = components[i-1]
                node_name = 'CONFIG_' + comp_class + '_FILE'
                comp_config_file = files.get_value(node_name, {"component":comp_name}, resolved=False)
                comp_config_file = self.get_resolved_value(comp_config_file)
                expect(comp_config_file is not None and os.path.isfile(comp_config_file),
                       "Config file {} for component {} not found.".format(comp_config_file, comp_name))
                compobj = Component(comp_config_file)
                root_node = compobj.get_node("description")
                expect(root_node is not None,
                       "No description found in file {} for component {}".format(comp_config_file, comp_name))
                mustmatch = root_node.get("mustmatch")
                desc_nodes = compobj.get_nodes("desc", root=root_node)
                if mustmatch is not None:
                    if not re.search(mustmatch, compset_name):
                        logger.info("ERROR: did not find a valid compset entry for {}, valid entries for {} are".format(comp_name, comp_name))
                        for node in desc_nodes:
                            attribute = node.get("compset").replace("_","")
                            logger.info("{:25} : {:50}".format(attribute, node.text))
                        expect(False, "Exiting")
                desc = None
                for node in desc_nodes:
                    compset_match = node.get("compset")
                    compset_match = compset_match.replace("_","")
                    compset_match = "_" + compset_match + "_"
                    compset_name = compset_name + "_"
                    if re.search(compset_match, compset_name):
                        desc = node.text
                        print "DEBUG: desc is ",desc
                        break
                if desc is None:
                    logger.info("ERROR: did not find a valid compset entry for {}, valid entries for {} are".format(comp_name, comp_name))
                    for node in desc_nodes:
                        attribute = node.get("compset").replace("_","")
                        logger.info("{:25} : {:50}".format(attribute, node.text))
                    expect(False, "Exiting")
        else:
            expect(False,
                   "Could not find a compset match for either alias or longname in {}\n".format(compset_name)
                   + "You may need the --user-compset argument.")
=======
>>>>>>> master

        return None, science_support

    def _find_primary_component(self):
        """
        try to glean the primary component based on compset name
        """
        progcomps = {}
        spec = {}
        primary_component = None

        for comp in self._component_classes:

            if comp == "CPL":
                continue
            spec[comp] = self.get_value("COMP_{}".format(comp))
            notprogcomps = ("D{}".format(comp),"X{}".format(comp),"S{}".format(comp))
            if spec[comp].upper() in notprogcomps:
                progcomps[comp] = False
            else:
                progcomps[comp] = True
        expect("ATM" in progcomps and "LND" in progcomps and "OCN" in progcomps and \
               "ICE" in progcomps, " Not finding expected components in {}".format(self._component_classes))
        if progcomps["ATM"] and progcomps["LND"] and progcomps["OCN"] and \
           progcomps["ICE"]:
            primary_component = "allactive"
        elif progcomps["LND"] and progcomps["OCN"] and progcomps["ICE"]:
            # this is a "J" compset
            primary_component = "allactive"
        elif progcomps["ATM"]:
            if "DOCN%SOM" in self._compsetname:
                # This is an "E" compset
                primary_component = "allactive"
            else:
                # This is an "F" or "Q" compset
                primary_component = spec["ATM"]
        elif progcomps["LND"]:
            # This is an "I" compset
            primary_component = spec["LND"]
        elif progcomps["OCN"]:
            # This is a "C" or "G" compset
            primary_component = spec["OCN"]
        elif progcomps["ICE"]:
            # This is a "D" compset
            primary_component = spec["ICE"]
        elif "GLC" in progcomps and progcomps["GLC"]:
            # This is a "TG" compset
            primary_component = spec["GLC"]
        else:
            # This is "A", "X" or "S"
            primary_component = "drv"

        return primary_component


    def _set_info_from_primary_component(self, files, pesfile=None):
        """
        Sets file and directory paths that depend on the primary component of
        this compset.

        Assumes that self._primary_component has already been set.
        """

        component = self._primary_component

        if pesfile is None:
            self._pesfile = files.get_value("PES_SPEC_FILE", {"component":component})
            pesfile_unresolved = files.get_value("PES_SPEC_FILE", {"component":component}, resolved=False)
            logger.info("Pes     specification file is {}".format(self._pesfile))
        else:
            self._pesfile = pesfile
            pesfile_unresolved = pesfile
        expect(self._pesfile is not None,"No pesfile found for component {}".format(component))

        self.set_lookup_value("PES_SPEC_FILE", pesfile_unresolved)

        tests_filename = files.get_value("TESTS_SPEC_FILE", {"component":component}, resolved=False)
        tests_mods_dir = files.get_value("TESTS_MODS_DIR" , {"component":component}, resolved=False)
        user_mods_dir  = files.get_value("USER_MODS_DIR"  , {"component":component}, resolved=False)
        self.set_lookup_value("TESTS_SPEC_FILE", tests_filename)
        self.set_lookup_value("TESTS_MODS_DIR" , tests_mods_dir)
        self.set_lookup_value("USER_MODS_DIR"  , user_mods_dir)


    def get_compset_components(self):
        #If are doing a create_clone then, self._compsetname is not set yet
        components = []
        compset = self.get_value("COMPSET")
        if compset is None:
            compset = self._compsetname
        expect(compset is not None,
               "ERROR: compset is not set")
        # the first element is always the date operator - skip it
        elements = compset.split('_')[1:] # pylint: disable=maybe-no-member
        for element in elements:
            # ignore the possible BGC or TEST modifier
            if element.startswith("BGC%") or element.startswith("TEST"):
                continue
            else:
                element_component = element.split('%')[0].lower()
                if "ww" not in element_component:
                    element_component = re.sub(r'[0-9]*',"",element_component)
                components.append(element_component)
        return components

    def __iter__(self):
        for entryid_file in self._env_entryid_files:
            for key, val in entryid_file:
                if type(val) is str and '$' in val:
                    yield key, self.get_resolved_value(val)
                else:
                    yield key, val

    def set_comp_classes(self, comp_classes):
        self._component_classes = comp_classes
        for env_file in self._env_entryid_files:
            env_file.set_components(comp_classes)

    def _get_component_config_data(self, files):
        # attributes used for multi valued defaults
        # attlist is a dictionary used to determine the value element that has the most matches
        attlist = {"compset":self._compsetname, "grid":self._gridname, "cime_model":self._cime_model}

        # Determine list of component classes that this coupler/driver knows how
        # to deal with. This list follows the same order as compset longnames follow.

        # Add the group and elements for the config_files.xml
        for env_file in self._env_entryid_files:
            env_file.add_elements_by_group(files, attlist)

        drv_config_file = files.get_value("CONFIG_CPL_FILE")
        drv_comp = Component(drv_config_file, "CPL")
        for env_file in self._env_entryid_files:
            env_file.add_elements_by_group(drv_comp, attributes=attlist)

        drv_config_file_model_specific = files.get_value("CONFIG_CPL_FILE_MODEL_SPECIFIC")
        drv_comp_model_specific = Component(drv_config_file_model_specific, 'CPL')

        self._component_description["forcing"] = drv_comp_model_specific.get_forcing_description(self._compsetname)
        logger.info("Compset forcing is {}".format(self._component_description["forcing"]))
        self._component_description["CPL"] = drv_comp_model_specific.get_description(self._compsetname)
        if len(self._component_description["CPL"]) > 0:
            logger.info("Com forcing is {}".format(self._component_description["CPL"]))
        for env_file in self._env_entryid_files:
            env_file.add_elements_by_group(drv_comp_model_specific, attributes=attlist)

        self.clean_up_lookups(allow_undefined=True)
        # loop over all elements of both component_classes and components - and get config_component_file for
        # for each component
        self.set_comp_classes(drv_comp.get_valid_model_components())

        if len(self._component_classes) > len(self._components):
            self._components.append('sesp')

        for i in xrange(1,len(self._component_classes)):
            comp_class = self._component_classes[i]
            comp_name  = self._components[i-1]
            node_name = 'CONFIG_' + comp_class + '_FILE'
            # Add the group and elements for the config_files.xml
            comp_config_file = files.get_value(node_name, {"component":comp_name}, resolved=False)
            self.set_value(node_name, comp_config_file)
            comp_config_file = self.get_resolved_value(comp_config_file)
            expect(comp_config_file is not None and os.path.isfile(comp_config_file),
                   "Config file {} for component {} not found.".format(comp_config_file, comp_name))
            compobj = Component(comp_config_file, comp_class)
            # For files following version 3 schema this also checks the compsetname validity
            self._component_description[comp_class] = compobj.get_description(self._compsetname)
            expect(self._component_description[comp_class] is not None,"No description found in file {} for component {} in comp_class {}".format(comp_config_file, comp_name, comp_class))
            logger.info("{} component is {}".format(comp_class, self._component_description[comp_class]))
            for env_file in self._env_entryid_files:
                env_file.add_elements_by_group(compobj, attributes=attlist)



        self.clean_up_lookups()

    def _setup_mach_pes(self, pecount, ninst, machine_name, mpilib):
        #--------------------------------------------
        # pe layout
        #--------------------------------------------
        mach_pes_obj = None
        # self._pesfile may already be env_mach_pes.xml if so we can just return
        gfile = GenericXML(infile=self._pesfile)
        ftype = gfile.get_id()
        expect(ftype == "env_mach_pes.xml" or ftype == "config_pes", " Do not recognize {} as a valid CIME pes file {}".format(self._pesfile, ftype))
        if ftype == "env_mach_pes.xml":
            new_mach_pes_obj = EnvMachPes(infile=self._pesfile, components=self._component_classes)
            self.update_env(new_mach_pes_obj, "mach_pes")
            return new_mach_pes_obj.get_value("TOTALPES")
        pesobj = Pes(self._pesfile)

        match1 = re.match('(.+)x([0-9]+)', "" if pecount is None else pecount)
        match2 = re.match('([0-9]+)', "" if pecount is None else pecount)

        pes_ntasks = {}
        pes_nthrds = {}
        pes_rootpe = {}
        other      = {}

        force_tasks = None
        force_thrds = None

        if match1:
            opti_tasks = match1.group(1)
            if opti_tasks.isdigit():
                force_tasks = int(opti_tasks)
            else:
                pes_ntasks = pesobj.find_pes_layout(self._gridname, self._compsetname, machine_name,
                                                    pesize_opts=opti_tasks, mpilib=mpilib)[0]
            force_thrds = int(match1.group(2))
        elif match2:
            force_tasks = int(match2.group(1))
            pes_nthrds = pesobj.find_pes_layout(self._gridname, self._compsetname, machine_name, mpilib=mpilib)[1]
        else:
            pes_ntasks, pes_nthrds, pes_rootpe, other = pesobj.find_pes_layout(self._gridname, self._compsetname,
                                                                               machine_name, pesize_opts=pecount, mpilib=mpilib)

        if match1 or match2:
            for component_class in self._component_classes:
                if force_tasks is not None:
                    string_ = "NTASKS_" + component_class
                    pes_ntasks[string_] = force_tasks

                if force_thrds is not None:
                    string_ = "NTHRDS_" + component_class
                    pes_nthrds[string_] = force_thrds

                # Always default to zero rootpe if user forced procs and or threads
                string_ = "ROOTPE_" + component_class
                pes_rootpe[string_] = 0

        mach_pes_obj = self.get_env("mach_pes")

        if other is not None:
            for key, value in other.items():
                self.set_value(key, value)

        totaltasks = []
        for comp_class in self._component_classes:
            ntasks_str = "NTASKS_{}".format(comp_class)
            nthrds_str = "NTHRDS_{}".format(comp_class)
            rootpe_str = "ROOTPE_{}".format(comp_class)

            ntasks = pes_ntasks[ntasks_str] if ntasks_str in pes_ntasks else 1
            nthrds = pes_nthrds[nthrds_str] if nthrds_str in pes_nthrds else 1
            rootpe = pes_rootpe[rootpe_str] if rootpe_str in pes_rootpe else 0

            totaltasks.append( (ntasks + rootpe) * nthrds )

            mach_pes_obj.set_value(ntasks_str, ntasks)
            mach_pes_obj.set_value(nthrds_str, nthrds)
            mach_pes_obj.set_value(rootpe_str, rootpe)

        pesize = 1
        pes_per_node = self.get_value("PES_PER_NODE")
        for val in totaltasks:
            if val < 0:
                val = -1*val*pes_per_node
            if val > pesize:
                pesize = val

        # Make sure that every component has been accounted for
        # set, nthrds and ntasks to 1 otherwise. Also set the ninst values here.
        for compclass in self._component_classes:
            if compclass == "CPL":
                continue
            key = "NINST_{}".format(compclass)
            # ESP models are currently limited to 1 instance
            if compclass == "ESP":
                mach_pes_obj.set_value(key, 1)
            else:
                mach_pes_obj.set_value(key, ninst)

            key = "NTASKS_{}".format(compclass)
            if key not in pes_ntasks.keys():
                mach_pes_obj.set_value(key,1)
            key = "NTHRDS_{}".format(compclass)
            if compclass not in pes_nthrds.keys():
                mach_pes_obj.set_value(compclass,1)

        return pesize


    def configure(self, compset_name, grid_name, machine_name=None,
                  project=None, pecount=None, compiler=None, mpilib=None,
                  pesfile=None,user_grid=False, gridfile=None, ninst=1, test=False,
                  walltime=None, queue=None, output_root=None, run_unsupported=False, answer=None,
                  input_dir=None):

        expect(check_name(compset_name, additional_chars='.'), "Invalid compset name {}".format(compset_name))
        #--------------------------------------------
        # compset, pesfile, and compset components
        #--------------------------------------------
        files = Files()
        compset_alias, science_support = self._set_compset(
            compset_name, files)

        self._components = self.get_compset_components()
        #--------------------------------------------
        # grid
        #--------------------------------------------
        if user_grid is True and gridfile is not None:
            self.set_value("GRIDS_SPEC_FILE", gridfile)
        grids = Grids(gridfile)

        gridinfo = grids.get_grid_info(name=grid_name, compset=self._compsetname)

        self._gridname = gridinfo["GRID"]
        for key,value in gridinfo.items():
            logger.debug("Set grid {} {}".format(key,value))
            self.set_lookup_value(key,value)

        #--------------------------------------------
        # component config data
        #--------------------------------------------
        self._get_component_config_data(files)

        # This needs to be called after self.set_comp_classes, which is called
        # from self._get_component_config_data
        self._primary_component = self._find_primary_component()

        self._set_info_from_primary_component(files, pesfile=pesfile)

        self.get_compset_var_settings()

        self.clean_up_lookups()

        #--------------------------------------------
        # machine
        #--------------------------------------------
        # set machine values in env_xxx files
        machobj = Machines(machine=machine_name)
        probed_machine = machobj.probe_machine_name()
        machine_name = machobj.get_machine_name()
        self.set_value("MACH", machine_name)
        if probed_machine != machine_name and probed_machine is not None:
            logger.warning("WARNING: User-selected machine '{}' does not match probed machine '{}'".format(machine_name, probed_machine))
        else:
            logger.info("Machine is {}".format(machine_name))

        nodenames = machobj.get_node_names()
        nodenames =  [x for x in nodenames if
                      '_system' not in x and '_variables' not in x and 'mpirun' not in x and\
                      'COMPILER' not in x and 'MPILIB' not in x]

        for nodename in nodenames:
            value = machobj.get_value(nodename, resolved=False)
            type_str = self.get_type_info(nodename)
            if type_str is not None:
                logger.debug("machine nodname {} value {}".format(nodename, value))
                self.set_value(nodename, convert_to_type(value, type_str, nodename))

        if compiler is None:
            compiler = machobj.get_default_compiler()
        else:
            expect(machobj.is_valid_compiler(compiler),
                   "compiler {} is not supported on machine {}".format(compiler, machine_name))

        self.set_value("COMPILER",compiler)

        if mpilib is None:
            mpilib = machobj.get_default_MPIlib({"compiler":compiler})
        else:
            expect(machobj.is_valid_MPIlib(mpilib, {"compiler":compiler}),
                   "MPIlib {} is not supported on machine {}".format(mpilib, machine_name))
        self.set_value("MPILIB",mpilib)

        machdir = machobj.get_machines_dir()
        self.set_value("MACHDIR", machdir)

        # Create env_mach_specific settings from machine info.
        env_mach_specific_obj = self.get_env("mach_specific")
        env_mach_specific_obj.populate(machobj)
        self.schedule_rewrite(env_mach_specific_obj)

        pesize = self._setup_mach_pes(pecount, ninst, machine_name, mpilib)

        #--------------------------------------------
        # batch system
        #--------------------------------------------
        env_batch = self.get_env("batch")

        batch_system_type = machobj.get_value("BATCH_SYSTEM")
        batch = Batch(batch_system=batch_system_type, machine=machine_name)
        bjobs = batch.get_batch_jobs()

        env_batch.set_batch_system(batch, batch_system_type=batch_system_type)
        env_batch.create_job_groups(bjobs)
        env_batch.set_job_defaults(bjobs, pesize=pesize, walltime=walltime, force_queue=queue, allow_walltime_override=test)
        self.schedule_rewrite(env_batch)

        #--------------------------------------------
        # archiving system
        #--------------------------------------------
        env_archive = self.get_env("archive")
        infile_node = files.get_node("entry", {"id":"ARCHIVE_SPEC_FILE"})
        infile = files.get_default_value(infile_node)
        infile = self.get_resolved_value(infile)
        logger.debug("archive defaults located in {}".format(infile))
        archive = Archive(infile=infile, files=files)
        archive.setup(env_archive, self._components)
        self.schedule_rewrite(env_archive)

        self.set_value("COMPSET",self._compsetname)

        self._set_pio_xml()
        logger.info(" Compset is: {} ".format(self._compsetname))
        logger.info(" Grid is: {} ".format(self._gridname ))
        logger.info(" Components in compset are: {} ".format(self._components))

        if not test and not run_unsupported and self._cime_model == "cesm":
            if grid_name in science_support:
                logger.info("\nThis is a CESM scientifically supported compset at this resolution.\n")
            else:
                self._check_testlists(compset_alias, grid_name, files)

        # Set project id
        if project is None:
            project = get_project(machobj)
        if project is not None:
            self.set_value("PROJECT", project)
        elif machobj.get_value("PROJECT_REQUIRED"):
            expect(project is not None, "PROJECT_REQUIRED is true but no project found")

        # Resolve the CIME_OUTPUT_ROOT variable, other than this
        # we don't want to resolve variables until we need them
        if output_root is None:
            output_root = self.get_value("CIME_OUTPUT_ROOT")
        self.set_value("CIME_OUTPUT_ROOT", output_root)

        # Overwriting an existing exeroot or rundir can cause problems
        exeroot = self.get_value("EXEROOT")
        rundir = self.get_value("RUNDIR")
        for wdir in (exeroot, rundir):
            logging.debug("wdir is {}".format(wdir))
            if os.path.exists(wdir):
                expect(not test, "Directory {} already exists, aborting test".format(wdir))
                if answer is None:
                    response = raw_input("\nDirectory {} already exists, (r)eplace, (a)bort, or (u)se existing?".format(wdir))
                else:
                    response = answer

                if response.startswith("r"):
                    shutil.rmtree(wdir)
                else:
                    expect(response.startswith("u"), "Aborting by user request")

        # miscellaneous settings
        if self.get_value("RUN_TYPE") == 'hybrid':
            self.set_value("GET_REFCASE", True)

        # Turn on short term archiving as cesm default setting
        model = get_model()
        self.set_model_version(model)
        if model == "cesm" and not test:
            self.set_value("DOUT_S",True)
            self.set_value("TIMER_LEVEL", 4)

        if test:
            self.set_value("TEST",True)

        self.initialize_derived_attributes()

        # Make sure that parallel IO is not specified if total_tasks==1
        if self.total_tasks == 1:
            for compclass in self._component_classes:
                key = "PIO_TYPENAME_{}".format(compclass)
                pio_typename = self.get_value(key)
                if pio_typename in ("pnetcdf", "netcdf4p"):
                    self.set_value(key, "netcdf")

        if input_dir is not None:
            self.set_value("DIN_LOC_ROOT", os.path.abspath(input_dir))

    def get_compset_var_settings(self):
        compset_obj = Compsets(infile=self.get_value("COMPSETS_SPEC_FILE"))
        matches = compset_obj.get_compset_var_settings(self._compsetname, self._gridname)
        for name, value in matches:
            if len(value) > 0:
                logger.debug("Compset specific settings: name is {} and value is {}".format(name, value))
                self.set_lookup_value(name, value)

    def set_initial_test_values(self):
        testobj = self.get_env("test")
        testobj.set_initial_values(self)

    def get_batch_jobs(self):
        batchobj = self.get_env("batch")
        return batchobj.get_jobs()

    def _set_pio_xml(self):
        pioobj = PIO()
        grid = self.get_value("GRID")
        compiler = self.get_value("COMPILER")
        mach = self.get_value("MACH")
        compset = self.get_value("COMPSET")
        mpilib = self.get_value("MPILIB")
        defaults = pioobj.get_defaults(grid=grid,compset=compset,mach=mach,compiler=compiler, mpilib=mpilib)

        for vid, value in defaults.items():
            self.set_value(vid,value)

    def _create_caseroot_tools(self):
        machines_dir = os.path.abspath(self.get_value("MACHDIR"))
        machine = self.get_value("MACH")
        toolsdir = os.path.join(self.get_value("CIMEROOT"),"scripts","Tools")
        casetools = os.path.join(self._caseroot, "Tools")
        # setup executable files in caseroot/
        exefiles = (os.path.join(toolsdir, "case.setup"),
                    os.path.join(toolsdir, "case.build"),
                    os.path.join(toolsdir, "case.submit"),
                    os.path.join(toolsdir, "case.qstatus"),
                    os.path.join(toolsdir, "case.cmpgen_namelists"),
                    os.path.join(toolsdir, "preview_namelists"),
                    os.path.join(toolsdir, "preview_run"),
                    os.path.join(toolsdir, "check_input_data"),
                    os.path.join(toolsdir, "check_case"),
                    os.path.join(toolsdir, "archive_metadata.sh"),
                    os.path.join(toolsdir, "xmlchange"),
                    os.path.join(toolsdir, "xmlquery"),
                    os.path.join(toolsdir, "pelayout"))
        try:
            for exefile in exefiles:
                destfile = os.path.join(self._caseroot,os.path.basename(exefile))
                os.symlink(exefile, destfile)
        except Exception as e:
            logger.warning("FAILED to set up exefiles: {}".format(str(e)))

        # set up utility files in caseroot/Tools/
        toolfiles = [os.path.join(toolsdir, "check_lockedfiles"),
                     os.path.join(toolsdir, "getTiming"),
                     os.path.join(toolsdir, "save_provenance"),
                     os.path.join(machines_dir,"Makefile"),
                     os.path.join(machines_dir,"mkSrcfiles"),
                     os.path.join(machines_dir,"mkDepends")]

        # used on Titan
        if os.path.isfile( os.path.join(toolsdir,"mdiag_reduce.csh") ):
            toolfiles.append( os.path.join(toolsdir,"mdiag_reduce.csh") )
            toolfiles.append( os.path.join(toolsdir,"mdiag_reduce.pl") )

        for toolfile in toolfiles:
            destfile = os.path.join(casetools, os.path.basename(toolfile))
            expect(os.path.isfile(toolfile)," File {} does not exist".format(toolfile))
            try:
                os.symlink(toolfile, destfile)
            except Exception as e:
                logger.warning("FAILED to set up toolfiles: {} {} {}".format(str(e), toolfile, destfile))

        if get_model() == "acme":
            if os.path.exists(os.path.join(machines_dir, "syslog.{}".format(machine))):
                shutil.copy(os.path.join(machines_dir, "syslog.{}".format(machine)), os.path.join(casetools, "mach_syslog"))
            else:
                shutil.copy(os.path.join(machines_dir, "syslog.noop"), os.path.join(casetools, "mach_syslog"))

    def _create_caseroot_sourcemods(self):
        components = self.get_compset_components()
        for component in components:
            directory = os.path.join(self._caseroot,"SourceMods","src.{}".format(component))
            if not os.path.exists(directory):
                os.makedirs(directory)

        directory = os.path.join(self._caseroot, "SourceMods", "src.share")
        if not os.path.exists(directory):
            os.makedirs(directory)

        directory = os.path.join(self._caseroot,"SourceMods","src.drv")
        if not os.path.exists(directory):
            os.makedirs(directory)

        if get_model() == "cesm":
        # Note: this is CESM specific, given that we are referencing cism explitly
            if "cism" in components:
                directory = os.path.join(self._caseroot, "SourceMods", "src.cism", "glimmer-cism")
                if not os.path.exists(directory):
                    os.makedirs(directory)
                readme_file = os.path.join(directory, "README")

                str_to_write = """
                Put source mods for the glimmer-cism library in the glimmer-cism subdirectory
                This includes any files that are in the glimmer-cism subdirectory of $cimeroot/../components/cism
                Anything else (e.g., mods to source_glc or drivers) goes in this directory, NOT in glimmer-cism/"""

                with open(readme_file, "w") as fd:
                    fd.write(str_to_write)

    def create_caseroot(self, clone=False):
        if not os.path.exists(self._caseroot):
            # Make the case directory
            logger.info(" Creating Case directory {}".format(self._caseroot))
            os.makedirs(self._caseroot)
        os.chdir(self._caseroot)

        # Create relevant directories in $self._caseroot
        if clone:
            newdirs = (LOCKED_DIR, "Tools")
        else:
            newdirs = ("SourceMods", LOCKED_DIR, "Buildconf", "Tools")
        for newdir in newdirs:
            os.makedirs(newdir)

        # Open a new README.case file in $self._caseroot
        append_status(" ".join(sys.argv), "README.case", caseroot=self._caseroot)
        compset_info = "Compset longname is {}".format(self.get_value("COMPSET"))
        append_status(compset_info,
                      "README.case", caseroot=self._caseroot)
        append_status("Compset specification file is {}".format(self.get_value("COMPSETS_SPEC_FILE")),
                      "README.case", caseroot=self._caseroot)
        append_status("Pes     specification file is {}".format(self.get_value("PES_SPEC_FILE")),
                      "README.case", caseroot=self._caseroot)
        if "forcing" in self._component_description:
            append_status("Forcing is {}".format(self._component_description["forcing"])
                      ,"README.case", caseroot=self._caseroot)
        for component_class in self._component_classes:
            if component_class in self._component_description and \
               len(self._component_description[component_class])>0:
                append_status("Component {} is {}".format(component_class, self._component_description[component_class]),"README.case", caseroot=self._caseroot)
            if component_class == "CPL":
                continue
            comp_grid = "{}_GRID".format(component_class)

            append_status("{} is {}".format(comp_grid,self.get_value(comp_grid)),
                          "README.case", caseroot=self._caseroot)
            comp = str(self.get_value("COMP_{}".format(component_class)))
            user_mods = self._get_comp_user_mods(comp)
            if user_mods is not None:
                note = "This component includes user_mods {}".format(user_mods)
                append_status(note, "README.case", caseroot=self._caseroot)
                logger.info(note)
        if not clone:
            self._create_caseroot_sourcemods()
        self._create_caseroot_tools()

    def apply_user_mods(self, user_mods_dir=None):
        """
        User mods can be specified on the create_newcase command line (usually when called from create test)
        or they can be in the compset definition, or both.
        """
        all_user_mods = []
        for comp in self._component_classes:
            component = str(self.get_value("COMP_{}".format(comp)))
            if component == self._primary_component:
                continue
            comp_user_mods = self._get_comp_user_mods(component)
            if comp_user_mods is not None:
                all_user_mods.append(comp_user_mods)
        # get the primary last so that it takes precidence over other components
        comp_user_mods = self._get_comp_user_mods(self._primary_component)
        if comp_user_mods is not None:
            all_user_mods.append(comp_user_mods)
        if user_mods_dir is not None:
            all_user_mods.append(user_mods_dir)

        # This looping order will lead to the specified user_mods_dir taking
        # precedence over self._user_mods, if there are any conflicts.
        for user_mods in all_user_mods:
            if os.path.isabs(user_mods):
                user_mods_path = user_mods
            else:
                user_mods_path = self.get_value('USER_MODS_DIR')
                user_mods_path = os.path.join(user_mods_path, user_mods)
            apply_user_mods(self._caseroot, user_mods_path)

    def _get_comp_user_mods(self, component):
        """
        For a component 'foo', gets the value of FOO_USER_MODS.

        Returns None if no value was found, or if the value is an empty string.
        """
        comp_user_mods = self.get_value("{}_USER_MODS".format(component.upper()))
        #pylint: disable=no-member
        if comp_user_mods is None or comp_user_mods == "" or comp_user_mods.isspace():
            return None
        else:
            return comp_user_mods

    def create_clone(self, newcase, keepexe=False, mach_dir=None, project=None, cime_output_root=None):
        if cime_output_root is None:
            cime_output_root = self.get_value("CIME_OUTPUT_ROOT")
        expect(os.access(cime_output_root, os.W_OK), "Directory {} is not writable"
               "by this user.  Use the --cime-output-root flag to provide a writable "
               "scratch directory".format(cime_output_root))

        newcaseroot = os.path.abspath(newcase)
        expect(not os.path.isdir(newcaseroot),
               "New caseroot directory {} already exists".format(newcaseroot))
        newcasename = os.path.basename(newcaseroot)
        newcase_cimeroot = os.path.abspath(get_cime_root())

        # create clone from self to case
        clone_cimeroot = self.get_value("CIMEROOT")
        if newcase_cimeroot != clone_cimeroot:
            logger.warning(" case  CIMEROOT is {} ".format(newcase_cimeroot))
            logger.warning(" clone CIMEROOT is {} ".format(clone_cimeroot))
            logger.warning(" It is NOT recommended to clone cases from different versions of CIME.")


        # *** create case object as deepcopy of clone object ***
        srcroot = os.path.join(newcase_cimeroot,"..")
        newcase = self.copy(newcasename, newcaseroot, newsrcroot=srcroot)
        newcase.set_value("CIMEROOT", newcase_cimeroot)
        newcase.set_value("CIME_OUTPUT_ROOT", cime_output_root)

        # if we are cloning to a different user modify the output directory
        olduser = self.get_value("USER")
        newuser = os.environ.get("USER")
        if olduser != newuser:
            outputroot = self.get_value("CIME_OUTPUT_ROOT")
            outputroot = string.replace(outputroot, olduser, newuser)
            # try to make the new output directory and raise an exception
            # on any error other than directory already exists.
            try:
                os.makedirs(outputroot)
            except OSError:
                if not os.path.isdir(outputroot):
                    raise
            newcase.set_value("CIME_OUTPUT_ROOT", outputroot)
            newcase.set_value("USER", newuser)
        # determine if will use clone executable or not
        if keepexe:
            orig_exeroot = self.get_value("EXEROOT")
            newcase.set_value("EXEROOT", orig_exeroot)
            newcase.set_value("BUILD_COMPLETE","TRUE")
            orig_bld_complete = self.get_value("BUILD_COMPLETE")
            if not orig_bld_complete:
                logger.warn("\nWARNING: Creating a clone with --keepexe before building the original case may cause PIO_TYPENAME to be invalid in the clone")
                logger.warn("Avoid this message by building case one before you clone.\n")
        else:
            newcase.set_value("BUILD_COMPLETE","FALSE")

        # set machdir
        if mach_dir is not None:
            newcase.set_value("MACHDIR", mach_dir)

        # Set project id
        # Note: we do not just copy this from the clone because it seems likely that
        # users will want to change this sometimes, especially when cloning another
        # user's case. However, note that, if a project is not given, the fallback will
        # be to copy it from the clone, just like other xml variables are copied.
        if project is None:
            project = self.get_value("PROJECT", subgroup="case.run")
        if project is not None:
            newcase.set_value("PROJECT", project)

        # create caseroot
        newcase.create_caseroot(clone=True)
        newcase.flush(flushall=True)

        # copy user_ files
        cloneroot = self._caseroot
        files = glob.glob(cloneroot + '/user_*')

        for item in files:
            shutil.copy(item, newcaseroot)

        # copy SourceMod and Buildconf files
        # if symlinks exist, copy rather than follow links
        for casesub in ("SourceMods", "Buildconf"):
            shutil.copytree(os.path.join(cloneroot, casesub),
                            os.path.join(newcaseroot, casesub),
                            symlinks=True)

        # lock env_case.xml in new case
        lock_file("env_case.xml", newcaseroot)

        # Update README.case
        fclone   = open(cloneroot + "/README.case", "r")
        fnewcase = open(newcaseroot  + "/README.case", "a")
        fnewcase.write("\n    *** original clone README follows ****")
        fnewcase.write("\n " +  fclone.read())

        clonename = self.get_value("CASE")
        logger.info(" Successfully created new case {} from clone case {} ".format(newcasename, clonename))

        case_setup(newcase)

        return newcase

    def submit_jobs(self, no_batch=False, job=None, skip_pnl=False,
                    mail_user=None, mail_type='never', batch_args=None,
                    dry_run=False):
        env_batch = self.get_env('batch')
        return env_batch.submit_jobs(self, no_batch=no_batch, job=job,
                                     skip_pnl=skip_pnl, mail_user=mail_user,
                                     mail_type=mail_type, batch_args=batch_args,
                                     dry_run=dry_run)

    def report_job_status(self):
        xml_job_ids = self.get_value("JOB_IDS")
        if not xml_job_ids:
            logger.info("No job ids associated with this case. Either case.submit was not run or was run with no-batch")
        else:
            job_infos = xml_job_ids.split(", ") # pylint: disable=no-member
            for job_info in job_infos:
                jobname, jobid = job_info.split(":")
                status = self.get_env("batch").get_status(jobid)
                if status:
                    logger.info("{}: {}".format(jobname, status))
                else:
                    logger.info("{}: Unable to get status. Job may be complete already.".format(jobname))

    def get_mpirun_cmd(self, job="case.run"):
        env_mach_specific = self.get_env('mach_specific')
        run_exe = env_mach_specific.get_value("run_exe")
        run_misc_suffix = env_mach_specific.get_value("run_misc_suffix")
        run_misc_suffix = "" if run_misc_suffix is None else run_misc_suffix
        run_suffix = run_exe + run_misc_suffix

        mpirun_cmd_override = self.get_value("MPI_RUN_COMMAND")
        if mpirun_cmd_override not in ["", None, "UNSET"]:
            return mpirun_cmd_override + " " + run_exe + " " + run_misc_suffix

        # Things that will have to be matched against mpirun element attributes
        mpi_attribs = {
            "compiler" : self.get_value("COMPILER"),
            "mpilib"   : self.get_value("MPILIB"),
            "threaded" : self.get_build_threaded(),
            "unit_testing" : False
            }

        executable, mpi_arg_list = env_mach_specific.get_mpirun(self, mpi_attribs, job=job)

        # special case for aprun
        if executable is not None and "aprun" in executable:
            aprun_args, num_nodes = get_aprun_cmd_for_case(self, run_exe)
            expect( (num_nodes + self.spare_nodes) == self.num_nodes, "Not using optimized num nodes")
            return executable + aprun_args + " " + run_misc_suffix

        else:
            mpi_arg_string = " ".join(mpi_arg_list)

        if self.get_value("BATCH_SYSTEM") == "cobalt":
            mpi_arg_string += " : "

        return "{} {} {}".format(executable if executable is not None else "", mpi_arg_string, run_suffix)

    def set_model_version(self, model):
        version = "unknown"
        srcroot = self.get_value("SRCROOT")
        if model == "cesm":
            changelog = os.path.join(srcroot,"ChangeLog")
            if os.path.isfile(changelog):
                for line in open(changelog, "r"):
                    m = re.search("Tag name: (cesm.*)$", line)
                    if m is not None:
                        version = m.group(1)
                        break
        elif model == "acme":
            version = get_current_commit(True, srcroot)
        self.set_value("MODEL_VERSION", version)

        if version != "unknown":
            logger.info("{} model version found: {}".format(model, version))
        else:
            logger.warn("WARNING: No {} Model version found.".format(model))

    def load_env(self):
        if not self._is_env_loaded:
            compiler = self.get_value("COMPILER")
            debug=self.get_value("DEBUG")
            mpilib=self.get_value("MPILIB")
            env_module = self.get_env("mach_specific")
            env_module.load_env(compiler=compiler,debug=debug, mpilib=mpilib)
            self._is_env_loaded = True

    def get_build_threaded(self):
        """
        Returns True if current settings require a threaded build/run.
        """
        force_threaded = self.get_value("BUILD_THREADED")
        return bool(force_threaded) or self.thread_count > 1

    def _check_testlists(self, compset_alias, grid_name, files):
        """
        CESM only: check the testlist file for tests of this compset grid combination

        compset_alias should be None for a user-defined compset (i.e., a compset
        without an alias)
        """
        if "TESTS_SPEC_FILE" in self.lookups:
            tests_spec_file = self.get_resolved_value(self.lookups["TESTS_SPEC_FILE"])
        else:
            tests_spec_file = self.get_value("TESTS_SPEC_FILE")

        testcnt = 0
        if compset_alias is not None:
            # It's important that we not try to find matching tests if
            # compset_alias is None, since compset=None tells get_tests to find
            # tests of all compsets!
            tests = Testlist(tests_spec_file, files)
            testlist = tests.get_tests(compset=compset_alias, grid=grid_name)
            for test in testlist:
                if test["category"] == "prealpha" or test["category"] == "prebeta" or "aux_" in test["category"]:
                    testcnt += 1
        if testcnt > 0:
            logger.info("\nThis compset and grid combination is not scientifically supported, however it is used in {:d} tests.\n".format(testcnt))
        else:
            expect(False, "\nThis compset and grid combination is untested in CESM.  "
                   "Override this warning with the --run-unsupported option to create_newcase.",
                   error_prefix="STOP: ")

    def set_file(self, xmlfile):
        """
        force the case object to consider only xmlfile
        """
        expect(os.path.isfile(xmlfile), "Could not find file {}".format(xmlfile))

        if not self._read_only_mode:
            self.flush(flushall=True)

        gfile = GenericXML(infile=xmlfile)
        ftype = gfile.get_id()
        components = self.get_value("COMP_CLASSES")
        logger.warn("setting case file to {}".format(xmlfile))
        new_env_file = None
        for env_file in self._env_entryid_files:
            if os.path.basename(env_file.filename) == ftype:
                if ftype == "env_run.xml":
                    new_env_file = EnvRun(infile=xmlfile, components=components)
                elif ftype == "env_build.xml":
                    new_env_file = EnvBuild(infile=xmlfile, components=components)
                elif ftype == "env_case.xml":
                    new_env_file = EnvCase(infile=xmlfile, components=components)
                elif ftype == "env_mach_pes.xml":
                    new_env_file = EnvMachPes(infile=xmlfile, components=components)
                elif ftype == "env_batch.xml":
                    new_env_file = EnvBatch(infile=xmlfile)
                elif ftype == "env_test.xml":
                    new_env_file = EnvTest(infile=xmlfile)
            if new_env_file is not None:
                self._env_entryid_files = []
                self._env_generic_files = []
                self._env_entryid_files.append(new_env_file)
                break
        if new_env_file is None:
            for env_file in self._env_generic_files:
                if os.path.basename(env_file.filename) == ftype:
                    if ftype == "env_archive.xml":
                        new_env_file = EnvArchive(infile=xmlfile)
                    elif ftype == "env_mach_specific.xml":
                        new_env_file = EnvMachSpecific(infile=xmlfile)
                    else:
                        expect(False, "No match found for file type {}".format(ftype))
                if new_env_file is not None:
                    self._env_entryid_files = []
                    self._env_generic_files = []
                    self._env_generic_files.append(new_env_file)
                    break

        self._files = self._env_entryid_files + self._env_generic_files

    def update_env(self, new_object, env_file):
        """
        Replace a case env object file
        """
        old_object = self.get_env(env_file)
        new_object.filename = old_object.filename
        if old_object in self._env_entryid_files:
            self._env_entryid_files.remove(old_object)
            self._env_entryid_files.append(new_object)
        elif old_object in self._env_generic_files:
            self._env_generic_files.remove(old_object)
            self._env_generic_files.append(new_object)
        if old_object in self._env_files_that_need_rewrite:
            self._env_files_that_need_rewrite.remove(old_object)
        self._files.remove(old_object)
        self._files.append(new_object)
        self.schedule_rewrite(new_object)

    def get_latest_cpl_log(self):
        """
        find and return the latest cpl log file in the run directory
        """
        coupler_log_path = self.get_value("RUNDIR")
        cpllog = None
        cpllogs = glob.glob(os.path.join(coupler_log_path, 'cpl.log.*'))
        if cpllogs:
            cpllog = max(cpllogs, key=os.path.getctime)
            return cpllog
        else:
            return None

<<<<<<< HEAD
    def create(self, casename, srcroot, compset_name, grid_name, user_mods_dir=None, machine_name=None,
               project=None, pecount=None, compiler=None, mpilib=None,
               pesfile=None,user_grid=False, gridfile=None, ninst=1, test=False,
               walltime=None, queue=None, output_root=None, run_unsupported=False, answer=None,
               input_dir=None):
        try:
            # Set values for env_case.xml
            self.set_lookup_value("CASE", os.path.basename(casename))
            self.set_lookup_value("CASEROOT", self._caseroot)
            self.set_lookup_value("SRCROOT", srcroot)

            # Configure the Case
            self.configure(compset_name, grid_name, machine_name=machine_name, project=project,
                           pecount=pecount, compiler=compiler, mpilib=mpilib,
                           pesfile=pesfile,user_grid=user_grid, gridfile=gridfile, ninst=ninst, test=test,
                           walltime=walltime, queue=queue, output_root=output_root,
                           run_unsupported=run_unsupported, answer=answer,
                           input_dir=input_dir)

            self.create_caseroot()

            # Write out the case files
            self.flush(flushall=True)
            self.apply_user_mods(user_mods_dir)

            # Lock env_case.xml
            lock_file("env_case.xml", self._caseroot)
        except:
            if os.path.exists(self._caseroot) and not logger.isEnabledFor(logging.DEBUG) and not test:
                logger.warn("Failed to setup case, removing {}\nUse --debug to force me to keep caseroot".format(self._caseroot))
                shutil.rmtree(self._caseroot)
            else:
                logger.warn("Leaving broken case dir {}".format(self._caseroot))

            raise
=======
    def get_compset_description(self, compset_name):
        """
        find and return the compset component descriptions in a dictionary
        """
        desc_dict = dict()
        self._compsetname = compset_name
        files = Files()
        drv_config_file = files.get_value("CONFIG_CPL_FILE")
        drv_comp = Component(drv_config_file)
        comp_classes = drv_comp.get_valid_model_components()
        components = self.get_compset_components()
        if len(comp_classes) > len(components):
            components.append('sesp')
        print "DEBUG compset_name = {0}".format(compset_name)
        for i in xrange(1,len(comp_classes)):
            comp_class = comp_classes[i]
            comp_name  = components[i-1]
            node_name = 'CONFIG_' + comp_class + '_FILE'
            comp_config_file = files.get_value(node_name, {"component":comp_name}, resolved=False)
            comp_config_file = self.get_resolved_value(comp_config_file)
            expect(comp_config_file is not None and os.path.isfile(comp_config_file),
                   "Config file {} for component {} not found.".format(comp_config_file, comp_name))
            compobj = Component(comp_config_file)
            root_node = compobj.get_node("description")
            expect(root_node is not None,
                   "No description found in file {} for component {}".format(comp_config_file, comp_name))
            desc = None
            desc_nodes = compobj.get_nodes("desc", root=root_node)
            for node in desc_nodes:
                compset_match = node.get("compset")
##                compset_match = compset_match.replace("_","")
                # check if compset_match is bounded by "_"
                if compset_match[0] != "_":
                    compset_match = "_" + compset_match
                if compset_match[-1] != "_":
                    compset_match = compset_match + "_"
##                compset_name = compset_name + "_"
                if re.search(compset_match, compset_name):
                    desc_dict[comp_name] = node.text
                    break

        return desc_dict
>>>>>>> 75d6b105
<|MERGE_RESOLUTION|>--- conflicted
+++ resolved
@@ -458,7 +458,6 @@
         if compset_alias is None:
             logger.info("Did not find a compset match for longname {} ".format(compset_name))
             self._compsetname = compset_name
-<<<<<<< HEAD
             files = Files()
             drv_config_file = files.get_value("CONFIG_CPL_FILE")
             drv_comp = Component(drv_config_file)
@@ -507,8 +506,6 @@
             expect(False,
                    "Could not find a compset match for either alias or longname in {}\n".format(compset_name)
                    + "You may need the --user-compset argument.")
-=======
->>>>>>> master
 
         return None, science_support
 
@@ -1491,7 +1488,6 @@
         else:
             return None
 
-<<<<<<< HEAD
     def create(self, casename, srcroot, compset_name, grid_name, user_mods_dir=None, machine_name=None,
                project=None, pecount=None, compiler=None, mpilib=None,
                pesfile=None,user_grid=False, gridfile=None, ninst=1, test=False,
@@ -1527,7 +1523,7 @@
                 logger.warn("Leaving broken case dir {}".format(self._caseroot))
 
             raise
-=======
+
     def get_compset_description(self, compset_name):
         """
         find and return the compset component descriptions in a dictionary
@@ -1570,4 +1566,3 @@
                     break
 
         return desc_dict
->>>>>>> 75d6b105
