--- conflicted
+++ resolved
@@ -67,24 +67,16 @@
     "acme_land_developer" : ("acme_runoff_developer", "0:45:00",
                              ("ERS.f19_f19.I1850CLM45CN",
                               "ERS.f09_g16.I1850CLM45CN",
-<<<<<<< HEAD
                               "ERS.f19_f19.I20TRCLM45CN",
                               "SMS_Ld1.hcru_hcru.I1850CRUCLM45CN",
-=======
-                              "SMS.hcru_hcru.I1850CRUCLM45CN",
->>>>>>> eb59169e
                              ("ERS.f19_g16.I1850CNECACNTBC" ,"clm-eca"),
                              ("ERS.f19_g16.I1850CNECACTCBC" ,"clm-eca"),
                              ("SMS_Ly2_P1x1.1x1_smallvilleIA.ICLM45CNCROP", "force_netcdf_pio"),
                              ("SMS_Ld4.f45_f45.ICLM45ED","clm-fates"),
-<<<<<<< HEAD
                              ("ERP_Ld3.f45_f45.ICLM45ED","clm-fates"),
                              ("ERS.f19_g16.I1850CLM45","clm-betr"),
                              ("ERS.f19_g16.I1850CLM45","clm-vst"),
                              ("ERS.f09_g16.I1850CLM45CN","clm-bgcinterface"),
-=======
-                             ("ERS.f19_g16.I1850CLM45","clm-betr"),
->>>>>>> eb59169e
                               "ERS.ne11_oQU240.I20TRCLM45",
                               "ERS.f09_g16.IMCLM45BC")
                              ),
@@ -143,25 +135,7 @@
                          "ERS_Ld5.T62_oQU120.CMPASO-NYF",
                          "ERS.f09_g16_g.MPASLISIA",
                          "SMS.T62_oQU120_ais20.MPAS_LISIO_TEST",
-<<<<<<< HEAD
                          "SMS.f09_g16_a.IGCLM45_MLI")
-=======
-                         "SMS.f09_g16_a.IGCLM45_MLI",
-                        ("SMS_Ln5.ne4_ne4.FC5AV1C-L", "cam-cosplite_nhtfrq5"),
-                         "SMS_D_Ln5.ne16_ne16.FC5AV1F",
-                         "SMS_D_Ln5.ne16_ne16.FC5AV1C",
-                         "SMS_D_Ln5.ne16_ne16.FC5AV1C-01",
-                         "SMS_D_Ln5.ne16_ne16.FC5AV1C-02",
-                         "SMS_D_Ln5.ne16_ne16.FC5AV1C-03",
-                         "SMS_D_Ln5.ne16_ne16.FC5AV1C-04",
-                         "SMS_D_Ln1.ne30_ne30.FC5AV1C-04",
-                         "SMS_D_Ln1.ne30_oEC.F1850C5AV1C-02",
-                         "SMS_D_Ln5.ne16_ne16.F1850C5AV1C-04",
-                         "SMS_D_Ln5.ne16_ne16.F20TRC5AV1C-03",
-                         "SMS_D_Ln5.ne16_ne16.FC5AV1C-04P",
-                         "SMS_D_Ln5.ne4_ne4.FC5AV1C-04P2",
-                         "SMS_D_Ld1.ne16_ne16.FC5ATMMOD")
->>>>>>> eb59169e
                         ),
 
     "acme_integration" : (("acme_developer", "acme_atm_integration"),"03:00:00",
@@ -170,33 +144,11 @@
                            "PET.f19_g16.X",
                            "PET.f45_g37_rx1.A",
                            "PET_Ln9.ne30_oECv3_ICG.A_WCYCL1850S",
-<<<<<<< HEAD
                            "PEM_Ln9.ne30_oECv3_ICG.A_WCYCL1850S",
                            "ERP_Ld3.ne30_oECv3_ICG.A_WCYCL1850S",
                            "SEQ_IOP.f19_g16.X",
                            "SMS.ne30_oECv3_ICG.A_WCYCL1850S",
                            "SMS.f09_g16_a.MPASLIALB")
-=======
-                           "ERP_Ld3.ne30_oECv3_ICG.A_WCYCL1850S",
-                           "SEQ_IOP.f19_g16.X",
-                           "SMS.ne30_oECv3_ICG.A_WCYCL1850S",
-                           "SMS.ne16_ne16.FC5AQUAP",
-                           "SMS_D_Ld3.ne16_ne16.FC5",
-                           "SMS.f09_g16_a.MPASLIALB",
-                           "ERS.ne16_ne16.FC5ATMMOD",
-                           "ERS_Ld5.ne16_ne16.FC5AV1F",
-                           "ERS_Ld5.ne16_ne16.FC5AV1C",
-                           "ERS_Ld5.ne16_ne16.FC5AV1C-01",
-                           "ERS_Ld5.ne16_ne16.FC5AV1C-02",
-                           "ERS_Ld5.ne16_ne16.FC5AV1C-03",
-                           "ERS_Ld5.ne16_ne16.FC5AV1C-04",
-                           "ERS_Ld5.ne16_ne16.FC5ATMMODCOSP",
-                           "ERS_Ld5.ne30_oEC.F1850C5AV1C-02",
-                           "ERS_Ld5.ne16_ne16.F1850C5AV1C-04",
-                           "ERS_Ld5.ne16_ne16.F20TRC5AV1C-03",
-                           "ERP_Ld5_P8x4.ne4_ne4.FC5AV1C-04P2",
-                           "SMS_D_Ld1.ne16_ne16.FC5ATMMODCOSP")
->>>>>>> eb59169e
                           ),
     #acme tests for extra coverage
     "acme_extra_coverage" : (("acme_atm_extra_coverage",),None,
