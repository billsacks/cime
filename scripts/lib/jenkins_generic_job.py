import CIME.wait_for_tests
from CIME.utils import expect

import os, shutil, glob, signal, logging

###############################################################################
def cleanup_queue(set_of_jobs_we_created):
###############################################################################
    """
    Delete all jobs left in the queue
    """
    current_jobs = set(CIME.utils.get_my_queued_jobs())
    jobs_to_delete = set_of_jobs_we_created & current_jobs

    if (jobs_to_delete):
        logging.warning("Found leftover batch jobs that need to be deleted: {}".format(", ".join(jobs_to_delete)))
        success = CIME.utils.delete_jobs(jobs_to_delete)
        if not success:
            logging.warning("FAILED to clean up leftover jobs!")

###############################################################################
def jenkins_generic_job(generate_baselines, submit_to_cdash, no_batch,
                        baseline_name,
                        arg_cdash_build_name, cdash_project,
                        arg_test_suite,
                        cdash_build_group, baseline_compare,
                        scratch_root, parallel_jobs, walltime,
                        machine, compiler):
###############################################################################
    """
    Return True if all tests passed
    """
    use_batch = machine.has_batch_system() and not no_batch
    test_suite = machine.get_value("TESTS")
    proxy = machine.get_value("PROXY")
    test_suite = test_suite if arg_test_suite is None else arg_test_suite
    test_root = os.path.join(scratch_root, "jenkins")

    if (use_batch):
        batch_system = machine.get_value("BATCH_SYSTEM")
        expect(batch_system is not None, "Bad XML. Batch machine has no batch_system configuration.")

    #
    # Env changes
    #

    if (submit_to_cdash and proxy is not None):
        os.environ["http_proxy"] = proxy

    if (not os.path.isdir(scratch_root)):
        os.makedirs(scratch_root)

    # Important, need to set up signal handlers before we officially
    # kick off tests. We don't want this process getting killed outright
    # since it's critical that the cleanup in the finally block gets run
    CIME.wait_for_tests.set_up_signal_handlers()

    #
    # Clean up leftovers from previous run of jenkins_generic_job. This will
    # break the previous run of jenkins_generic_job if it's still running. Set up
    # the Jenkins jobs with timeouts to avoid this.
    #

    # Remove the old CTest XML
    if (os.path.isdir("Testing")):
        shutil.rmtree("Testing")

    # Remove the old build/run dirs
    test_id_root = "jenkins_{}".format(baseline_name)
    for old_dir in glob.glob("{}/*{}*".format(scratch_root, test_id_root)):
        shutil.rmtree(old_dir)

    # Remove the old cases
    for old_file in glob.glob("{}/*{}*".format(test_root, test_id_root)):
        if (os.path.isdir(old_file)):
            shutil.rmtree(old_file)
        else:
            os.remove(old_file)

    #
    # Make note of things already in the queue so we know not to delete
    # them if we timeout
    #
    preexisting_queued_jobs = []
    if (use_batch):
        preexisting_queued_jobs = CIME.utils.get_my_queued_jobs()

    #
    # Set up create_test command and run it
    #

    test_id = "%s_%s" % (test_id_root, CIME.utils.get_timestamp())
    create_test_args = [test_suite, "--test-root %s" % test_root, "-t %s" % test_id, "--machine %s" % machine.get_machine_name(), "--compiler %s" % compiler]
    if (generate_baselines):
<<<<<<< HEAD
        baseline_args = "-g -b {}".format(baseline_name)
    elif (baseline_compare == "yes"):
        baseline_args = "-c -b {}".format(baseline_name)

    batch_args = "--no-batch" if no_batch else ""
    pjob_arg = "" if parallel_jobs is None else "-j {:d}".format(parallel_jobs)

    test_id = "{}_{}".format(test_id_root, CIME.utils.get_timestamp())
    create_test_cmd = "./create_test {} --test-root {} -t {} {} {} {}".format(test_suite, test_root, test_id, baseline_args, batch_args, pjob_arg)
=======
        create_test_args.append("-g -b %s" % baseline_name)
    elif (baseline_compare):
        create_test_args.append("-c -b %s" % baseline_name)

    if scratch_root != machine.get_value("CIME_OUTPUT_ROOT"):
        create_test_args.append("--output-root=%s" % scratch_root)

    if no_batch:
        create_test_args.append("--no-batch")

    if parallel_jobs is not None:
        create_test_args.append("-j %d" % parallel_jobs)

    if walltime is not None:
        create_test_args.append(" --walltime %s" % walltime)


    create_test_cmd = "./create_test %s" % " ".join(create_test_args)
>>>>>>> 711d92ee

    if (not CIME.wait_for_tests.SIGNAL_RECEIVED):
        create_test_stat = CIME.utils.run_cmd(create_test_cmd, from_dir=CIME.utils.get_scripts_root(),
                                             verbose=True, arg_stdout=None, arg_stderr=None)[0]
        # Create_test should have either passed, detected failing tests, or timed out
        expect(create_test_stat in [0, CIME.utils.TESTS_FAILED_ERR_CODE, -signal.SIGTERM],
               "Create_test script FAILED with error code '{:d}'!".format(create_test_stat))

    if (use_batch):
        # This is not fullproof. Any jobs that happened to be
        # submitted by this user while create_test was running will be
        # potentially deleted. This is still a big improvement over the
        # previous implementation which just assumed all queued jobs for this
        # user came from create_test.
        # TODO: change this to probe test_root for jobs ids
        #
        our_jobs = set(CIME.utils.get_my_queued_jobs()) - set(preexisting_queued_jobs)

    #
    # Wait for tests
    #

    if (submit_to_cdash):
        cdash_build_name = "_".join([test_suite, baseline_name, compiler]) if arg_cdash_build_name is None else arg_cdash_build_name
    else:
        cdash_build_name = None

<<<<<<< HEAD
    tests_passed = CIME.wait_for_tests.wait_for_tests(glob.glob("{}/*{}/TestStatus".format(test_root, test_id)),
=======
    os.environ["CIME_MACHINE"] = machine.get_machine_name()
    tests_passed = CIME.wait_for_tests.wait_for_tests(glob.glob("%s/*%s/TestStatus" % (test_root, test_id)),
>>>>>>> 711d92ee
                                                 no_wait=not use_batch, # wait if using queue
                                                 check_throughput=False, # don't check throughput
                                                 check_memory=False, # don't check memory
                                                 ignore_namelists=False, # don't ignore namelist diffs
                                                 cdash_build_name=cdash_build_name,
                                                 cdash_project=cdash_project,
                                                 cdash_build_group=cdash_build_group)
    if (not tests_passed and use_batch and CIME.wait_for_tests.SIGNAL_RECEIVED):
        # Cleanup
        cleanup_queue(our_jobs)

    return tests_passed<|MERGE_RESOLUTION|>--- conflicted
+++ resolved
@@ -92,36 +92,24 @@
     test_id = "%s_%s" % (test_id_root, CIME.utils.get_timestamp())
     create_test_args = [test_suite, "--test-root %s" % test_root, "-t %s" % test_id, "--machine %s" % machine.get_machine_name(), "--compiler %s" % compiler]
     if (generate_baselines):
-<<<<<<< HEAD
-        baseline_args = "-g -b {}".format(baseline_name)
-    elif (baseline_compare == "yes"):
-        baseline_args = "-c -b {}".format(baseline_name)
-
-    batch_args = "--no-batch" if no_batch else ""
-    pjob_arg = "" if parallel_jobs is None else "-j {:d}".format(parallel_jobs)
-
-    test_id = "{}_{}".format(test_id_root, CIME.utils.get_timestamp())
-    create_test_cmd = "./create_test {} --test-root {} -t {} {} {} {}".format(test_suite, test_root, test_id, baseline_args, batch_args, pjob_arg)
-=======
-        create_test_args.append("-g -b %s" % baseline_name)
+        create_test_args.append("-g -b " + baseline_name)
     elif (baseline_compare):
-        create_test_args.append("-c -b %s" % baseline_name)
+        create_test_args.append("-c -b " + baseline_name)
 
     if scratch_root != machine.get_value("CIME_OUTPUT_ROOT"):
-        create_test_args.append("--output-root=%s" % scratch_root)
+        create_test_args.append("--output-root=" + scratch_root)
 
     if no_batch:
         create_test_args.append("--no-batch")
 
     if parallel_jobs is not None:
-        create_test_args.append("-j %d" % parallel_jobs)
+        create_test_args.append("-j {:d}".format(parallel_jobs))
 
     if walltime is not None:
-        create_test_args.append(" --walltime %s" % walltime)
+        create_test_args.append(" --walltime " + walltime)
 
 
-    create_test_cmd = "./create_test %s" % " ".join(create_test_args)
->>>>>>> 711d92ee
+    create_test_cmd = "./create_test " + " ".join(create_test_args)
 
     if (not CIME.wait_for_tests.SIGNAL_RECEIVED):
         create_test_stat = CIME.utils.run_cmd(create_test_cmd, from_dir=CIME.utils.get_scripts_root(),
@@ -149,12 +137,8 @@
     else:
         cdash_build_name = None
 
-<<<<<<< HEAD
+    os.environ["CIME_MACHINE"] = machine.get_machine_name()
     tests_passed = CIME.wait_for_tests.wait_for_tests(glob.glob("{}/*{}/TestStatus".format(test_root, test_id)),
-=======
-    os.environ["CIME_MACHINE"] = machine.get_machine_name()
-    tests_passed = CIME.wait_for_tests.wait_for_tests(glob.glob("%s/*%s/TestStatus" % (test_root, test_id)),
->>>>>>> 711d92ee
                                                  no_wait=not use_batch, # wait if using queue
                                                  check_throughput=False, # don't check throughput
                                                  check_memory=False, # don't check memory
