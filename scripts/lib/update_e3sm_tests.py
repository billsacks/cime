import CIME.utils
from CIME.utils import expect, convert_to_seconds, parse_test_name
from CIME.XML.machines import Machines
import six

# Here are the tests belonging to e3sm suites. Format is
# <test>.<grid>.<compset>.
# suite_name -> (inherits_from, timelimit, [test [, mods[, machines]]])
#   To elaborate, if no mods are needed, a string representing the testname is all that is needed.
#   If testmods are needed, a 2-ple must be provided  (test, mods)
#   If you want to restrict the test mods to certain machines, than a 3-ple is needed (test, mods, [machines])
_TEST_SUITES = {
    "cime_tiny" : (None, "0:10:00",
                   ("ERS.f19_g16_rx1.A",
                    "NCK.f19_g16_rx1.A")
                   ),

    "cime_test_only_pass" : (None, "0:10:00",
                   ("TESTRUNPASS_P1.f19_g16_rx1.A",
                    "TESTRUNPASS_P1.ne30_g16_rx1.A",
                    "TESTRUNPASS_P1.f45_g37_rx1.A")
                   ),

    "cime_test_only_slow_pass" : (None, "0:10:00",
                   ("TESTRUNSLOWPASS_P1.f19_g16_rx1.A",
                    "TESTRUNSLOWPASS_P1.ne30_g16_rx1.A",
                    "TESTRUNSLOWPASS_P1.f45_g37_rx1.A")
                   ),

    "cime_test_only" : (None, "0:10:00",
                   ("TESTBUILDFAIL_P1.f19_g16_rx1.A",
                    "TESTBUILDFAILEXC_P1.f19_g16_rx1.A",
                    "TESTRUNFAIL_P1.f19_g16_rx1.A",
                    "TESTRUNFAILEXC_P1.f19_g16_rx1.A",
                    "TESTRUNPASS_P1.f19_g16_rx1.A",
                    "TESTTESTDIFF_P1.f19_g16_rx1.A",
                    "TESTMEMLEAKFAIL_P1.f09_g16.X",
                    "TESTMEMLEAKPASS_P1.f09_g16.X")
                   ),

    "cime_developer" : (None, "0:15:00",
                            ("NCK_Ld3.f45_g37_rx1.A",
                             "ERI.f09_g16.X",
                             "ERIO.f09_g16.X",
                             "SEQ_Ln9.f19_g16_rx1.A",
                             ("ERS.ne30_g16_rx1.A","drv-y100k"),
                             "IRT_N2.f19_g16_rx1.A",
                             "ERR.f45_g37_rx1.A",
                             "ERP.f45_g37_rx1.A",
                             "SMS_D_Ln9.f19_g16_rx1.A",
                             "DAE.f19_f19.A",
<<<<<<< HEAD
                             ("PET_P4.f19_f19.A","allactive-mach-pet"),
=======
                             "PET_P4.f19_f19.A",
>>>>>>> 35ce6f18
                             "SMS.T42_T42.S",
                             "PRE.f19_f19.ADESP",
                             "PRE.f19_f19.ADESP_TEST",
                             "MCC_P1.f19_g16_rx1.A",
                             "LDSTA.f45_g37_rx1.A")
                            ),

    #
    # ACME tests below
    #

    "e3sm_land_developer" : (None, "0:45:00",
                             ("ERS.f19_f19.ICLM45",
                              "ERS.f19_f19.I1850CLM45CN",
                              "ERS.f09_g16.I1850CLM45CN",
                              "ERS.f19_f19.I20TRCLM45CN",
                              "SMS_Ld1.hcru_hcru.I1850CRUCLM45CN",
                             ("ERS.f19_g16.I1850CNECACNTBC" ,"clm-eca"),
                             ("ERS.f19_g16.I1850CNECACTCBC" ,"clm-eca"),
                             ("SMS_Ly2_P1x1.1x1_smallvilleIA.ICLM45CNCROP", "clm-force_netcdf_pio"),
                             ("ERS_Ld3.f45_f45.ICLM45ED","clm-fates"),
                             ("ERS.f19_g16.I1850CLM45","clm-betr"),
                             ("ERS.f19_g16.I1850CLM45","clm-vst"),
                             ("ERS.f09_g16.I1850CLM45CN","clm-bgcinterface"),
                              "ERS.ne11_oQU240.I20TRCLM45",
                             ("ERS.f19_g16.I1850CNRDCTCBC","clm-rd"),
                              "ERS.f09_g16.ICLM45BC")
                             ),

    "e3sm_atm_developer" : (None, None,
                            ("SMS_D_Ln5.ne4_ne4.FC5",
                             "ERP_Ln9.ne4_ne4.FC5AV1C-L",
                             ("SMS_Ln9.ne4_ne4.FC5AV1C-L", "cam-outfrq9s"),
                             ("SMS.ne4_ne4.FC5AV1C-L", "cam-cosplite"),
                             "SMS_R_Ld5.T42_T42.FSCM5A97",
                             "SMS_D_Ln5.ne4_ne4.FC5AV1C-L")
                            ),

    "e3sm_atm_integration" : (None, None,
                              ("ERS_Ln9.ne4_ne4.FC5" ,
                               "ERP_Ln9.ne4_ne4.FC5AV1C-L-AQUAP",
                               ("PET_Ln5.ne4_ne4.FC5AV1C-L","allactive-mach-pet"),
                               "PEM_Ln5.ne4_ne4.FC5AV1C-L",
                               ("SMS_D_Ln5.ne4_ne4.FC5AV1C-L", "cam-cosplite_nhtfrq5"),
                               "REP_Ln5.ne4_ne4.FC5AV1C-L")
                              ),
    #atmopheric tests for extra coverage
    "e3sm_atm_extra_coverage" : (None, None,
                         ("SMS_Lm1.ne4_ne4.FC5AV1C-L",
                          "ERS_Ld31.ne4_ne4.FC5AV1C-L",
                          "ERP_Lm3.ne4_ne4.FC5AV1C-L",
                          "SMS_D_Ln5.ne30_ne30.FC5AV1C-L",
                          ("ERP_Ln5.ne30_ne30.FC5AV1C-L"),
                          "SMS_Ly1.ne4_ne4.FC5AV1C-L")
                         ),
    #atmopheric tests for hi-res
    "e3sm_atm_hi_res" : (None, "01:30:00",
                         (
                          "SMS.ne120_ne120.FC5AV1C-H01A",
                         )),
    #atmopheric tests to mimic low res production runs
    "e3sm_atm_prod" : (None, None,
                       (("SMS_Ln5.ne30_ne30.FC5AV1C-L", "cam-cosplite"),
                        )
                       ),

    "e3sm_developer" : (("e3sm_land_developer","e3sm_atm_developer"), "0:45:00",
                        ("ERS.f19_g16_rx1.A",
                         "ERS.ne30_g16_rx1.A",
                         "SEQ.f19_g16.X",
                         "ERIO.ne30_g16_rx1.A",
                         "HOMME_P24.f19_g16_rx1.A",
                         "NCK.f19_g16_rx1.A",
                         "SMS.ne30_f19_g16_rx1.A",
                         "ERS_Ld5.T62_oQU120.CMPASO-NYF",
                         "ERS.f09_g16_g.MPASLISIA",
                         "SMS.T62_oQU120_ais20.MPAS_LISIO_TEST",
                         "SMS.f09_g16_a.IGCLM45_MLI"
                        ,("SMS_P12x2.ne4_oQU240.A_WCYCL1850","allactive-mach_mods")
                        )),

    "e3sm_integration" : (("e3sm_developer", "e3sm_atm_integration"),"03:00:00",
                          ("ERS.ne11_oQU240.A_WCYCL1850",
		           ("SMS_D_Ld1.ne30_oECv3_ICG.A_WCYCL1850S_CMIP6","allactive-v1cmip6"),
                           "ERS_Ln9.ne4_ne4.FC5AV1C-L",
                          #"ERT_Ld31.ne16_g37.B1850C5",#add this line back in with the new correct compset
                           ("PET.f19_g16.X","allactive-mach-pet"),
                           ("PET.f45_g37_rx1.A","allactive-mach-pet"),
                           ("PET_Ln9_PS.ne30_oECv3_ICG.A_WCYCL1850S","allactive-mach-pet"),
                           "PEM_Ln9.ne30_oECv3_ICG.A_WCYCL1850S",
                           "ERP_Ld3.ne30_oECv3_ICG.A_WCYCL1850S",
                           "SMS.f09_g16_a.MPASLIALB",
                           "SMS_D_Ln5.conusx4v1_conusx4v1.FC5AV1C-L",
			   ("SMS.ne30_oECv3.BGCEXP_BCRC_CNPRDCTC_1850","clm-bgcexp"),
                           ("SMS.ne30_oECv3.BGCEXP_BCRC_CNPECACNT_1850","clm-bgcexp"))
                          ),
    #e3sm tests for extra coverage
    "e3sm_extra_coverage" : (("e3sm_atm_extra_coverage",), None,
                             ("SMS_D_Ln5.enax4v1_enax4v1.FC5AV1C-L",
                              "SMS_D_Ln5.twpx4v1_twpx4v1.FC5AV1C-L")),

    #e3sm tests for hi-res
    "e3sm_hi_res" : (("e3sm_atm_hi_res",),None,
                     (
                      ("SMS.ne120_oRRS18v3_ICG.A_WCYCL2000_H01AS", "cam-cosplite"),
                       "SMS.T62_oRRS30to10v3wLI.GMPAS-IAF",
                     )),

    #e3sm tests for RRM grids
    "e3sm_rrm" : (None, None, 
                  ("SMS_D_Ln5.conusx4v1_conusx4v1.FC5AV1C-L",
                   "SMS_D_Ln5.enax4v1_enax4v1.FC5AV1C-L",
                   "SMS_D_Ln5.twpx4v1_twpx4v1.FC5AV1C-L")
                 ),

    #e3sm tests to mimic production runs
    "e3sm_prod" : (("e3sm_atm_prod",),None,
                     (
		      ("SMS_Ld2.ne30_oECv3_ICG.A_WCYCL1850S_CMIP6","allactive-v1cmip6"),
		      )),

    "fates" : (None, None,
                         ("ERS_Ld9.1x1_brazil.ICLM45ED",
                          "ERS_D_Ld9.1x1_brazil.ICLM45ED",
                          "SMS_D_Lm6.1x1_brazil.ICLM45ED")
                         ),
}

###############################################################################
def get_test_suite(suite, machine=None, compiler=None):
###############################################################################
    """
    Return a list of FULL test names for a suite.
    """
    expect(suite in _TEST_SUITES, "Unknown test suite: '{}'".format(suite))
    machobj = Machines(machine=machine)
    machine = machobj.get_machine_name()

    if(compiler is None):
        compiler = machobj.get_default_compiler()
    expect(machobj.is_valid_compiler(compiler),"Compiler {} not valid for machine {}".format(compiler,machine))

    inherits_from, _, tests_raw = _TEST_SUITES[suite]
    tests = []
    for item in tests_raw:
        test_mod = None
        if (isinstance(item, six.string_types)):
            test_name = item
        else:
            expect(isinstance(item, tuple), "Bad item type for item '{}'".format(str(item)))
            expect(len(item) in [2, 3], "Expected two or three items in item '{}'".format(str(item)))
            expect(isinstance(item[0], six.string_types), "Expected string in first field of item '{}'".format(str(item)))
            expect(isinstance(item[1], six.string_types), "Expected string in second field of item '{}'".format(str(item)))

            test_name = item[0]
            if (len(item) == 2):
                test_mod = item[1]
            else:
                expect(type(item[2]) in [six.string_types, tuple], "Expected string or tuple for third field of item '{}'".format(str(item)))
                test_mod_machines = [item[2]] if isinstance(item[2], six.string_types) else item[2]
                if (machine in test_mod_machines):
                    test_mod = item[1]

        tests.append(CIME.utils.get_full_test_name(test_name, machine=machine, compiler=compiler, testmod=test_mod))

    if (inherits_from is not None):
        inherits_from = [inherits_from] if isinstance(inherits_from, six.string_types) else inherits_from
        for inherits in inherits_from:
            inherited_tests = get_test_suite(inherits, machine, compiler)

            expect(len(set(tests) & set(inherited_tests)) == 0,
                   "Tests {} defined in multiple suites".format(", ".join(set(tests) & set(inherited_tests))))
            tests.extend(inherited_tests)

    return tests

###############################################################################
def get_test_suites():
###############################################################################
    return list(_TEST_SUITES.keys())

###############################################################################
def infer_machine_name_from_tests(testargs):
###############################################################################
    """
    >>> infer_machine_name_from_tests(["NCK.f19_g16_rx1.A.melvin_gnu"])
    'melvin'
    >>> infer_machine_name_from_tests(["NCK.f19_g16_rx1.A"])
    >>> infer_machine_name_from_tests(["NCK.f19_g16_rx1.A", "NCK.f19_g16_rx1.A.melvin_gnu"])
    'melvin'
    >>> infer_machine_name_from_tests(["NCK.f19_g16_rx1.A.melvin_gnu", "NCK.f19_g16_rx1.A.melvin_gnu"])
    'melvin'
    """
    e3sm_test_suites = get_test_suites()

    machine = None
    for testarg in testargs:
        testarg = testarg.strip()
        if testarg.startswith("^"):
            testarg = testarg[1:]

        if testarg not in e3sm_test_suites:
            machine_for_this_test = parse_test_name(testarg)[4]
            if machine_for_this_test is not None:
                if machine is None:
                    machine = machine_for_this_test
                else:
                    expect(machine == machine_for_this_test, "Must have consistent machine '%s' != '%s'" % (machine, machine_for_this_test))

    return machine

###############################################################################
def get_full_test_names(testargs, machine, compiler):
###############################################################################
    """
    Return full test names in the form:
    TESTCASE.GRID.COMPSET.MACHINE_COMPILER.TESTMODS
    Testmods are optional

    Testargs can be categories or test names and support the NOT symbol '^'

    >>> get_full_test_names(["cime_tiny"], "melvin", "gnu")
    ['ERS.f19_g16_rx1.A.melvin_gnu', 'NCK.f19_g16_rx1.A.melvin_gnu']

    >>> get_full_test_names(["cime_tiny", "PEA_P1_M.f45_g37_rx1.A"], "melvin", "gnu")
    ['ERS.f19_g16_rx1.A.melvin_gnu', 'NCK.f19_g16_rx1.A.melvin_gnu', 'PEA_P1_M.f45_g37_rx1.A.melvin_gnu']

    >>> get_full_test_names(['ERS.f19_g16_rx1.A', 'NCK.f19_g16_rx1.A', 'PEA_P1_M.f45_g37_rx1.A'], "melvin", "gnu")
    ['ERS.f19_g16_rx1.A.melvin_gnu', 'NCK.f19_g16_rx1.A.melvin_gnu', 'PEA_P1_M.f45_g37_rx1.A.melvin_gnu']

    >>> get_full_test_names(["cime_tiny", "^NCK.f19_g16_rx1.A"], "melvin", "gnu")
    ['ERS.f19_g16_rx1.A.melvin_gnu']
    """
    expect(machine is not None, "Must define a machine")
    expect(compiler is not None, "Must define a compiler")
    e3sm_test_suites = get_test_suites()

    tests_to_run = set()
    negations = set()

    for testarg in testargs:
        # remove any whitespace in name
        testarg = testarg.strip()
        if (testarg.startswith("^")):
            negations.add(testarg[1:])
        elif (testarg in e3sm_test_suites):
            tests_to_run.update(get_test_suite(testarg, machine, compiler))
        else:
            try:
                tests_to_run.add(CIME.utils.get_full_test_name(testarg, machine=machine, compiler=compiler))
            except:
                if "." not in testarg:
                    expect(False, "Unrecognized test suite '{}'".format(testarg))
                else:
                    raise

    for negation in negations:
        if (negation in e3sm_test_suites):
            tests_to_run -= set(get_test_suite(negation, machine, compiler))
        else:
            fullname = CIME.utils.get_full_test_name(negation, machine=machine, compiler=compiler)
            if (fullname in tests_to_run):
                tests_to_run.remove(fullname)

    return list(sorted(tests_to_run))

###############################################################################
def get_recommended_test_time(test_full_name):
###############################################################################
    """
    >>> get_recommended_test_time("ERS.f19_g16_rx1.A.melvin_gnu")
    '0:10:00'

    >>> get_recommended_test_time("ERP_Ln9.ne30_ne30.FC5.melvin_gun.cam-outfrq9s")
    '0:45:00'

    >>> get_recommended_test_time("PET_Ln9.ne30_ne30.FC5.sandiatoss3_intel.cam-outfrq9s")
    '03:00:00'

    >>> get_recommended_test_time("PET_Ln20.ne30_ne30.FC5.sandiatoss3_intel.cam-outfrq9s")
    >>>
    """
    _, _, _, _, machine, compiler, _ = CIME.utils.parse_test_name(test_full_name)
    expect(machine is not None, "{} is not a full test name".format(test_full_name))

    best_time = None
    suites = get_test_suites()
    for suite in suites:
        _, rec_time, tests_raw = _TEST_SUITES[suite]
        for item in tests_raw:
            test_mod = None
            if (isinstance(item, six.string_types)):
                test_name = item
            else:
                test_name = item[0]
                if (len(item) == 2):
                    test_mod = item[1]
                else:
                    test_mod_machines = [item[2]] if isinstance(item[2], six.string_types) else item[2]
                    if (machine in test_mod_machines):
                        test_mod = item[1]

            full_test = CIME.utils.get_full_test_name(test_name, machine=machine, compiler=compiler, testmod=test_mod)

            if full_test == test_full_name and rec_time is not None:
                if best_time is None or \
                        convert_to_seconds(rec_time) < convert_to_seconds(best_time):
                    best_time = rec_time

    return best_time

###############################################################################
def sort_by_time(test_one, test_two):
###############################################################################
    """
    >>> tests = get_full_test_names(["cime_tiny"], "melvin", "gnu")
    >>> tests.extend(get_full_test_names(["cime_developer"], "melvin", "gnu"))
    >>> tests.append("A.f19_f19.A.melvin_gnu")
    >>> tests.sort(cmp=sort_by_time)
    >>> tests
    ['DAE.f19_f19.A.melvin_gnu', 'ERI.f09_g16.X.melvin_gnu', 'ERIO.f09_g16.X.melvin_gnu', 'ERP.f45_g37_rx1.A.melvin_gnu', 'ERR.f45_g37_rx1.A.melvin_gnu', 'ERS.ne30_g16_rx1.A.melvin_gnu', 'IRT_N2.f19_g16_rx1.A.melvin_gnu', 'NCK_Ld3.f45_g37_rx1.A.melvin_gnu', 'PET_P32.f19_f19.A.melvin_gnu', 'PRE.f19_f19.ADESP.melvin_gnu', 'PRE.f19_f19.ADESP_TEST.melvin_gnu', 'SEQ_Ln9.f19_g16_rx1.A.melvin_gnu', 'SMS.T42_T42.S.melvin_gnu', 'SMS_D_Ln9.f19_g16_rx1.A.melvin_gnu', 'ERS.f19_g16_rx1.A.melvin_gnu', 'NCK.f19_g16_rx1.A.melvin_gnu', 'A.f19_f19.A.melvin_gnu']
    """
    rec1, rec2 = get_recommended_test_time(test_one), get_recommended_test_time(test_two)
    if rec1 == rec2:
        return (test_one > test_two) - (test_two < test_one)
    else:
        if rec2 is None:
            return -1
        elif rec1 is None:
            return 1
        else:
            a = convert_to_seconds(rec2)
            b = convert_to_seconds(rec1)
            return (a < b) - (b < a)<|MERGE_RESOLUTION|>--- conflicted
+++ resolved
@@ -49,11 +49,7 @@
                              "ERP.f45_g37_rx1.A",
                              "SMS_D_Ln9.f19_g16_rx1.A",
                              "DAE.f19_f19.A",
-<<<<<<< HEAD
-                             ("PET_P4.f19_f19.A","allactive-mach-pet"),
-=======
                              "PET_P4.f19_f19.A",
->>>>>>> 35ce6f18
                              "SMS.T42_T42.S",
                              "PRE.f19_f19.ADESP",
                              "PRE.f19_f19.ADESP_TEST",
