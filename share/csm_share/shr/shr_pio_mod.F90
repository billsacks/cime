--- conflicted
+++ resolved
@@ -599,10 +599,7 @@
          pio_iotype .eq. PIO_IOTYPE_NETCDF4P)) then
        pio_stride = pio_stride/2
     endif
-<<<<<<< HEAD
-=======
-
->>>>>>> dd02a911
+
     !--------------------------------------------------------------------------
     ! check/set/correct io pio parameters
     !--------------------------------------------------------------------------
