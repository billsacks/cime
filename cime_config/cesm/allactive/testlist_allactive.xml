<?xml version="1.0"?>
<<<<<<< HEAD
<testlist>
  <compset name="B1850">
    <grid name="f09_g16">
      <test name="ERI">
        <machine compiler="pgi" testtype="prebeta" testmods="allactive/defaultio">bluewaters</machine>
        <machine compiler="intel" testtype="prebeta" testmods="allactive/defaultio">edison</machine>
      </test>
      <test name="PFS">
        <machine compiler="pgi " testtype="prebeta" testmods="allactive/default">bluewaters</machine>
        <machine compiler="intel" testtype="prealpha" testmods="allactive/default">yellowstone</machine>
        <machine compiler="intel" testtype="prebeta" testmods="allactive/default">yellowstone</machine>
      </test>
    </grid>
    <grid name="f19_g16">
      <test name="CME_Ld5">
        <machine compiler="intel" testtype="prebeta" testmods="allactive/defaultio">yellowstone</machine>
      </test>
      <test name="ERS_E_Ld7">
        <machine compiler="intel" testtype="prebeta" testmods="allactive/defaultio">yellowstone</machine>
      </test>
      <test name="ERS_Ld7">
        <machine compiler="pgi" testtype="prebeta" testmods="allactive/defaultio">bluewaters</machine>
        <machine compiler="intel" testtype="prealpha" testmods="allactive/defaultio">yellowstone</machine>
      </test>
      <test name="ERR">
        <machine compiler="intel" testtype="prealpha" testmods="allactive/defaultio">edison</machine>
      </test>
      <test name="PET_PT">
        <machine compiler="gnu" testtype="prealpha" testmods="allactive/defaultio">yellowstone</machine>
      </test>
    </grid>
    <grid name="ne120_g16">
      <test name="ERS_Ld9">
        <machine compiler="intel" testtype="prebeta" testmods="allactive/defaultio">edison</machine>
      </test>
    </grid>
    <grid name="ne30_g16">
      <test name="ERI">
        <machine compiler="intel" testtype="prealpha" testmods="allactive/defaultio">yellowstone</machine>
      </test>
      <test name="ERS_IOP_Ld7">
        <machine compiler="gnu" testtype="prebeta" testmods="allactive/defaultio">yellowstone</machine>
      </test>
      <test name="ERS_Ld7">
        <machine compiler="gnu" testtype="prealpha" testmods="allactive/defaultio">yellowstone</machine>
        <machine compiler="gnu" testtype="prebeta" testmods="allactive/defaultio">yellowstone</machine>
      </test>
      <test name="PET_PT">
        <machine compiler="intel" testtype="prebeta" testmods="allactive/defaultio">edison</machine>
      </test>
      <test name="PFS">
        <machine compiler="intel " testtype="prealpha" testmods="allactive/default">yellowstone</machine>
        <machine compiler="intel " testtype="prebeta" testmods="allactive/default">yellowstone</machine>
      </test>
    </grid>
  </compset>
  <compset name="B1850C4L45BGCRBPRP">
    <grid name="f19_g16">
      <test name="ERS">
        <machine compiler="pgi" testtype="prebeta" testmods="allactive/defaultio">bluewaters</machine>
      </test>
    </grid>
  </compset>
  <compset name="B1850C4RCO2L40CNR">
    <grid name="f19_g16">
      <test name="ERS_Ld7">
        <machine compiler="pgi" testtype="prebeta" testmods="allactive/defaultio">bluewaters</machine>
      </test>
    </grid>
  </compset>
  <compset name="B1850C5L40SPR">
    <grid name="f19_g16">
      <test name="PET_PT">
        <machine compiler="pgi" testtype="prebeta" testmods="allactive/defaultio">bluewaters</machine>
      </test>
    </grid>
  </compset>
  <compset name="B1850C5L45BGCR">
    <grid name="T31_g37">
      <test name="ERS_Ld5">
        <machine compiler="intel" testtype="prealpha" testmods="allactive/cism/test_coupling">yellowstone</machine>
      </test>
    </grid>
    <grid name="ne120_g16">
      <test name="ERS_Ld9">
        <machine compiler="pgi" testtype="prebeta" testmods="allactive/defaultio">bluewaters</machine>
      </test>
    </grid>
  </compset>
  <compset name="B1850C5L45BGCRG2">
    <grid name="T31_g37_gl20">
      <test name="SMS_Ld5">
        <machine compiler="intel" testtype="prealpha" testmods="allactive/cism/test_coupling">yellowstone</machine>
        <machine compiler="intel" testtype="prebeta" testmods="allactive/cism/test_coupling">yellowstone</machine>
      </test>
    </grid>
  </compset>
  <compset name="B1850C5WCCML45CNR">
    <grid name="f19_g16">
      <test name="ERS_Ld7">
        <machine compiler="intel" testtype="prebeta" testmods="allactive/defaultio">yellowstone</machine>
      </test>
    </grid>
  </compset>
  <compset name="B1850R">
    <grid name="f09_g16">
      <test name="NOC">
        <machine compiler="intel" testtype="prealpha" testmods="allactive/defaultio">yellowstone</machine>
        <machine compiler="intel" testtype="prebeta" testmods="allactive/defaultio">yellowstone</machine>
      </test>
    </grid>
    <grid name="f19_g16">
      <test name="ERR_N3">
        <machine compiler="intel" testtype="prebeta" testmods="allactive/defaultio">edison</machine>
        <machine compiler="intel" testtype="prealpha" testmods="allactive/defaultio">yellowstone</machine>
      </test>
    </grid>
    <grid name="f45_g37">
      <test name="PEA_P1">
        <machine compiler="intel" testtype="prebeta" testmods="allactive/defaultio">hobart</machine>
        <machine compiler="pgi" testtype="prebeta" testmods="allactive/defaultio">hobart</machine>
      </test>
    </grid>
  </compset>
  <compset name="B1850RG">
    <grid name="f09_g16">
      <test name="ERS">
        <machine compiler="intel" testtype="prealpha" testmods="allactive/cesm2dev01io">yellowstone</machine>
      </test>
      <test name="PFS">
        <machine compiler="intel" testtype="prealpha" testmods="allactive/cesm2dev01">yellowstone</machine>
      </test>
      <test name="SMS_Ld7">
        <machine compiler="intel" testtype="prealpha" testmods="allactive/cesm2dev01io">yellowstone</machine>
      </test>
    </grid>
  </compset>
  <compset name="B1850RW">
    <grid name="f19_g16">
      <test name="ERS">
        <machine compiler="intel" testtype="prealpha" testmods="allactive/defaultio">yellowstone</machine>
      </test>
    </grid>
  </compset>
  <compset name="B1850W">
    <grid name="f09_g16">
      <test name="ERS">
        <machine compiler="pgi" testtype="prealpha" testmods="allactive/defaultio">bluewaters</machine>
        <machine compiler="cray" testtype="prealpha" testmods="allactive/defaultio">edison</machine>
        <machine compiler="intel" testtype="prealpha" testmods="allactive/defaultio">yellowstone</machine>
      </test>
    </grid>
  </compset>
  <compset name="BC4FCHML40CNR">
    <grid name="f19_g16">
      <test name="ERS_Ld7">
        <machine compiler="intel" testtype="prebeta" testmods="allactive/defaultio">yellowstone</machine>
      </test>
    </grid>
  </compset>
  <compset name="BC4SSOAL40SPR">
    <grid name="f19_g16">
      <test name="ERS_Ld7">
        <machine compiler="pgi" testtype="prebeta" testmods="allactive/defaultio">yellowstone</machine>
      </test>
    </grid>
  </compset>
  <compset name="BC4TMOZL40SPR">
    <grid name="f45_g37">
      <test name="ERS_Ld7">
        <machine compiler="gnu" testtype="prebeta" testmods="allactive/defaultio">yellowstone</machine>
      </test>
    </grid>
  </compset>
  <compset name="BC4WCMAL40SPR">
    <grid name="f19_g16">
      <test name="ERS_Ld7">
        <machine compiler="gnu" testtype="prebeta" testmods="allactive/defaultio">yellowstone</machine>
        <machine compiler="intel" testtype="prebeta" testmods="allactive/defaultio">yellowstone</machine>
      </test>
    </grid>
  </compset>
  <compset name="BC4WTSML40SPR">
    <grid name="f19_g16">
      <test name="ERS_Ld7">
        <machine compiler="pgi" testtype="prealpha" testmods="allactive/defaultio">yellowstone</machine>
        <machine compiler="pgi" testtype="prebeta" testmods="allactive/defaultio">yellowstone</machine>
      </test>
    </grid>
  </compset>
  <compset name="BC5L45BGCR">
    <grid name="f19_g16">
      <test name="NCK_Ld5">
        <machine compiler="gnu" testtype="prebeta" testmods="allactive/cism/test_coupling">yellowstone</machine>
      </test>
    </grid>
  </compset>
  <compset name="BC5L45BGCRG">
    <grid name="T31_g37_gl20">
      <test name="SMS_Ld5">
        <machine compiler="nag" testtype="prebeta" testmods="allactive/cism/test_coupling">hobart</machine>
      </test>
    </grid>
    <grid name="f19_g16">
      <test name="NCK_Ld5">
        <machine compiler="intel" testtype="prealpha" testmods="allactive/cism/test_coupling">yellowstone</machine>
        <machine compiler="intel" testtype="prebeta" testmods="allactive/cism/test_coupling">yellowstone</machine>
      </test>
    </grid>
  </compset>
  <compset name="BHISTC5L40CNR">
    <grid name="f19_g16">
      <test name="ERS_N3_Ld7">
        <machine compiler="intel" testtype="prebeta" testmods="allactive/defaultio">edison</machine>
        <machine compiler="gnu" testtype="prealpha" testmods="allactive/defaultio">yellowstone</machine>
        <machine compiler="gnu" testtype="prebeta" testmods="allactive/defaultio">yellowstone</machine>
      </test>
    </grid>
  </compset>
  <compset name="BHISTC5L45BGCR">
    <grid name="f09_g16">
      <test name="ERS_Ld7">
        <machine compiler="pgi" testtype="prebeta" testmods="allactive/defaultio">bluewaters</machine>
      </test>
      <test name="SMS_D">
        <machine compiler="intel" testtype="prebeta" testmods="allactive/defaultio">edison</machine>
      </test>
    </grid>
    <grid name="f19_g16">
      <test name="ERS_IOP_Ld7">
        <machine compiler="pgi" testtype="prebeta" testmods="allactive/defaultio">bluewaters</machine>
        <machine compiler="intel" testtype="prealpha" testmods="allactive/defaultio">yellowstone</machine>
      </test>
      <test name="ERS_N3_Ld7">
        <machine compiler="intel" testtype="prebeta" testmods="allactive/defaultio">hobart</machine>
      </test>
    </grid>
  </compset>
  <compset name="BRCP26C4L40CNR">
    <grid name="f09_g16">
      <test name="ERS_PT_Ld7">
        <machine compiler="intel" testtype="prebeta" testmods="allactive/defaultio">janus</machine>
      </test>
    </grid>
  </compset>
  <compset name="BRCP45C4L40CNRBDRD">
    <grid name="f09_g16">
      <test name="ERS">
        <machine compiler="intel" testtype="prebeta" testmods="allactive/defaultio">yellowstone</machine>
      </test>
    </grid>
  </compset>
  <compset name="BRCP85C4L40CNRBPRP">
    <grid name="f09_g16">
      <test name="SMS_Ld5">
        <machine compiler="intel" testtype="prebeta" testmods="allactive/defaultio">edison</machine>
      </test>
    </grid>
  </compset>
  <compset name="BRCP85C5L45BGCR">
    <grid name="f09_g16">
      <test name="ERS">
        <machine compiler="intel" testtype="prebeta" testmods="allactive/defaultio">yellowstone</machine>
      </test>
      <test name="ERS_PT_Ld7">
        <machine compiler="intel" testtype="prebeta" testmods="allactive/defaultio">edison</machine>
      </test>
    </grid>
  </compset>
  <compset name="E1850C5L45TEST">
    <grid name="f19_g16">
      <test name="ERS_Ld5">
        <machine compiler="intel" testtype="prebeta" testmods="cice/default">yellowstone</machine>
      </test>
    </grid>
  </compset>
=======
<testlist version="2.0">
  <test name="CME_Ld5" grid="f19_g16" compset="B1850" testmods="allactive/defaultio">
    <machines>
      <machine name="yellowstone" compiler="intel" category="prebeta">
        <options>
          <option name="wallclock">2:00</option>
        </options>
      </machine>
    </machines>
  </test>
  <test name="ERI" grid="f09_g16" compset="B1850" testmods="allactive/defaultio">
    <machines>
      <machine name="bluewaters" compiler="pgi" category="prebeta">
        <options>
          <option name="wallclock">2:00</option>
        </options>
      </machine>
      <machine name="edison" compiler="intel" category="prebeta">
        <options>
          <option name="wallclock">4:00</option>
          <option name="pecount">L</option>
        </options>
      </machine>
    </machines>
  </test>
  <test name="ERI" grid="ne30_g16" compset="B1850" testmods="allactive/defaultio">
    <machines>
      <machine name="yellowstone" compiler="intel" category="prealpha">
        <options>
          <option name="wallclock">2:00</option>
        </options>
      </machine>
    </machines>
  </test>
  <test name="ERR" grid="f19_g16" compset="B1850" testmods="allactive/defaultio">
    <machines>
      <machine name="edison" compiler="intel" category="prealpha">
        <options>
          <option name="wallclock">2:00</option>
        </options>
      </machine>
    </machines>
  </test>
  <test name="ERR_N3" grid="f19_g16" compset="B1850R" testmods="allactive/defaultio">
    <machines>
      <machine name="edison" compiler="intel" category="prebeta">
        <options>
          <option name="wallclock">2:00</option>
        </options>
      </machine>
      <machine name="yellowstone" compiler="intel" category="prealpha">
        <options>
          <option name="wallclock">4:00</option>
          <option name="pecount">L</option>
        </options>
      </machine>
    </machines>
  </test>
  <test name="ERS" grid="f19_g16" compset="B1850C4L45BGCRBPRP" testmods="allactive/defaultio">
    <machines>
      <machine name="bluewaters" compiler="pgi" category="prebeta">
        <options>
          <option name="wallclock">2:00</option>
        </options>
      </machine>
    </machines>
  </test>
  <test name="ERS" grid="f09_g16" compset="B1850RG" testmods="allactive/cesm2dev01io">
    <machines>
      <machine name="yellowstone" compiler="intel" category="prealpha">
        <options>
          <option name="wallclock">2:00</option>
        </options>
      </machine>
    </machines>
  </test>
  <test name="ERS" grid="f19_g16" compset="B1850RW" testmods="allactive/defaultio">
    <machines>
      <machine name="yellowstone" compiler="intel" category="prealpha">
        <options>
          <option name="wallclock">2:00</option>
        </options>
      </machine>
    </machines>
  </test>
  <test name="ERS" grid="f09_g16" compset="B1850W" testmods="allactive/defaultio">
    <machines>
      <machine name="bluewaters" compiler="pgi" category="prealpha">
        <options>
          <option name="wallclock">2:00</option>
        </options>
      </machine>
      <machine name="edison" compiler="cray" category="prealpha">
        <options>
          <option name="wallclock">4:00</option>
          <option name="pecount">L</option>
        </options>
      </machine>
      <machine name="yellowstone" compiler="intel" category="prealpha">
        <options>
          <option name="wallclock">4:00</option>
          <option name="pecount">L</option>
        </options>
      </machine>
    </machines>
  </test>
  <test name="ERS" grid="f09_g16" compset="BRCP45C4L40CNRBDRD" testmods="allactive/defaultio">
    <machines>
      <machine name="yellowstone" compiler="intel" category="prebeta">
        <options>
          <option name="wallclock">2:00</option>
        </options>
      </machine>
    </machines>
  </test>
  <test name="ERS" grid="f09_g16" compset="BRCP85C5L45BGCR" testmods="allactive/defaultio">
    <machines>
      <machine name="yellowstone" compiler="intel" category="prebeta">
        <options>
          <option name="wallclock">2:00</option>
        </options>
      </machine>
    </machines>
  </test>
  <test name="ERS_E_Ld7" grid="f19_g16" compset="B1850" testmods="allactive/defaultio">
    <machines>
      <machine name="yellowstone" compiler="intel" category="prebeta">
        <options>
          <option name="wallclock">2:00</option>
        </options>
      </machine>
    </machines>
  </test>
  <test name="ERS_IOP_Ld7" grid="ne30_g16" compset="B1850" testmods="allactive/defaultio">
    <machines>
      <machine name="yellowstone" compiler="gnu" category="prebeta">
        <options>
          <option name="wallclock">2:00</option>
        </options>
      </machine>
    </machines>
  </test>
  <test name="ERS_IOP_Ld7" grid="f19_g16" compset="BHISTC5L45BGCR" testmods="allactive/defaultio">
    <machines>
      <machine name="bluewaters" compiler="pgi" category="prebeta">
        <options>
          <option name="wallclock">2:00</option>
        </options>
      </machine>
      <machine name="yellowstone" compiler="intel" category="prealpha">
        <options>
          <option name="wallclock">4:00</option>
          <option name="pecount">L</option>
        </options>
      </machine>
    </machines>
  </test>
  <test name="ERS_Ld5" grid="T31_g37" compset="B1850C5L45BGCR" testmods="allactive/cism/test_coupling">
    <machines>
      <machine name="yellowstone" compiler="intel" category="prealpha">
        <options>
          <option name="wallclock">2:00</option>
        </options>
      </machine>
    </machines>
  </test>
  <test name="ERS_Ld5" grid="f19_g16" compset="E1850C5L45TEST" testmods="cice/default">
    <machines>
      <machine name="yellowstone" compiler="intel" category="prebeta">
        <options>
          <option name="wallclock">2:00</option>
        </options>
      </machine>
    </machines>
  </test>
  <test name="ERS_Ld7" grid="f19_g16" compset="B1850" testmods="allactive/defaultio">
    <machines>
      <machine name="bluewaters" compiler="pgi" category="prebeta">
        <options>
          <option name="wallclock">2:00</option>
        </options>
      </machine>
      <machine name="yellowstone" compiler="intel" category="prealpha">
        <options>
          <option name="wallclock">4:00</option>
          <option name="pecount">L</option>
        </options>
      </machine>
    </machines>
  </test>
  <test name="ERS_Ld7" grid="ne30_g16" compset="B1850" testmods="allactive/defaultio">
    <machines>
      <machine name="yellowstone" compiler="gnu" category="prealpha">
        <options>
          <option name="wallclock">2:00</option>
        </options>
      </machine>
      <machine name="yellowstone" compiler="gnu" category="prebeta">
        <options>
          <option name="wallclock">4:00</option>
          <option name="pecount">L</option>
        </options>
      </machine>
    </machines>
  </test>
  <test name="ERS_Ld7" grid="f19_g16" compset="B1850C4RCO2L40CNR" testmods="allactive/defaultio">
    <machines>
      <machine name="bluewaters" compiler="pgi" category="prebeta">
        <options>
          <option name="wallclock">2:00</option>
        </options>
      </machine>
    </machines>
  </test>
  <test name="ERS_Ld7" grid="f19_g16" compset="B1850C5WCCML45CNR" testmods="allactive/defaultio">
    <machines>
      <machine name="yellowstone" compiler="intel" category="prebeta">
        <options>
          <option name="wallclock">2:00</option>
        </options>
      </machine>
    </machines>
  </test>
  <test name="ERS_Ld7" grid="f19_g16" compset="BC4FCHML40CNR" testmods="allactive/defaultio">
    <machines>
      <machine name="yellowstone" compiler="intel" category="prebeta">
        <options>
          <option name="wallclock">2:00</option>
        </options>
      </machine>
    </machines>
  </test>
  <test name="ERS_Ld7" grid="f19_g16" compset="BC4SSOAL40SPR" testmods="allactive/defaultio">
    <machines>
      <machine name="yellowstone" compiler="pgi" category="prebeta">
        <options>
          <option name="wallclock">2:00</option>
        </options>
      </machine>
    </machines>
  </test>
  <test name="ERS_Ld7" grid="f45_g37" compset="BC4TMOZL40SPR" testmods="allactive/defaultio">
    <machines>
      <machine name="yellowstone" compiler="gnu" category="prebeta">
        <options>
          <option name="wallclock">2:00</option>
        </options>
      </machine>
    </machines>
  </test>
  <test name="ERS_Ld7" grid="f19_g16" compset="BC4WCMAL40SPR" testmods="allactive/defaultio">
    <machines>
      <machine name="yellowstone" compiler="gnu" category="prebeta">
        <options>
          <option name="wallclock">2:00</option>
        </options>
      </machine>
      <machine name="yellowstone" compiler="intel" category="prebeta">
        <options>
          <option name="wallclock">4:00</option>
          <option name="pecount">L</option>
        </options>
      </machine>
    </machines>
  </test>
  <test name="ERS_Ld7" grid="f19_g16" compset="BC4WTSML40SPR" testmods="allactive/defaultio">
    <machines>
      <machine name="yellowstone" compiler="pgi" category="prealpha">
        <options>
          <option name="wallclock">2:00</option>
        </options>
      </machine>
      <machine name="yellowstone" compiler="pgi" category="prebeta">
        <options>
          <option name="wallclock">4:00</option>
          <option name="pecount">L</option>
        </options>
      </machine>
    </machines>
  </test>
  <test name="ERS_Ld7" grid="f09_g16" compset="BHISTC5L45BGCR" testmods="allactive/defaultio">
    <machines>
      <machine name="bluewaters" compiler="pgi" category="prebeta">
        <options>
          <option name="wallclock">2:00</option>
        </options>
      </machine>
    </machines>
  </test>
  <test name="ERS_Ld9" grid="ne120_g16" compset="B1850" testmods="allactive/defaultio">
    <machines>
      <machine name="edison" compiler="intel" category="prebeta">
        <options>
          <option name="wallclock">2:00</option>
        </options>
      </machine>
    </machines>
  </test>
  <test name="ERS_Ld9" grid="ne120_g16" compset="B1850C5L45BGCR" testmods="allactive/defaultio">
    <machines>
      <machine name="bluewaters" compiler="pgi" category="prebeta">
        <options>
          <option name="wallclock">2:00</option>
        </options>
      </machine>
    </machines>
  </test>
  <test name="ERS_N3_Ld7" grid="f19_g16" compset="BHISTC5L40CNR" testmods="allactive/defaultio">
    <machines>
      <machine name="edison" compiler="intel" category="prebeta">
        <options>
          <option name="wallclock">2:00</option>
        </options>
      </machine>
      <machine name="yellowstone" compiler="gnu" category="prealpha">
        <options>
          <option name="wallclock">4:00</option>
          <option name="pecount">L</option>
        </options>
      </machine>
      <machine name="yellowstone" compiler="gnu" category="prebeta">
        <options>
          <option name="wallclock">4:00</option>
          <option name="pecount">L</option>
        </options>
      </machine>
    </machines>
  </test>
  <test name="ERS_N3_Ld7" grid="f19_g16" compset="BHISTC5L45BGCR" testmods="allactive/defaultio">
    <machines>
      <machine name="hobart" compiler="intel" category="prebeta">
        <options>
          <option name="wallclock">2:00</option>
        </options>
      </machine>
    </machines>
  </test>
  <test name="ERS_PT_Ld7" grid="f09_g16" compset="BRCP26C4L40CNR" testmods="allactive/defaultio">
    <machines>
      <machine name="janus" compiler="intel" category="prebeta">
        <options>
          <option name="wallclock">2:00</option>
        </options>
      </machine>
    </machines>
  </test>
  <test name="ERS_PT_Ld7" grid="f09_g16" compset="BRCP85C5L45BGCR" testmods="allactive/defaultio">
    <machines>
      <machine name="edison" compiler="intel" category="prebeta">
        <options>
          <option name="wallclock">2:00</option>
        </options>
      </machine>
    </machines>
  </test>
  <test name="NCK_Ld5" grid="f19_g16" compset="BC5L45BGCR" testmods="allactive/cism/test_coupling">
    <machines>
      <machine name="yellowstone" compiler="gnu" category="prebeta">
        <options>
          <option name="wallclock">2:00</option>
        </options>
      </machine>
    </machines>
  </test>
  <test name="NCK_Ld5" grid="f19_g16" compset="BC5L45BGCRG" testmods="allactive/cism/test_coupling">
    <machines>
      <machine name="yellowstone" compiler="intel" category="prealpha">
        <options>
          <option name="wallclock">2:00</option>
        </options>
      </machine>
      <machine name="yellowstone" compiler="intel" category="prebeta">
        <options>
          <option name="wallclock">4:00</option>
          <option name="pecount">L</option>
        </options>
      </machine>
    </machines>
  </test>
  <test name="NOC" grid="f09_g16" compset="B1850R" testmods="allactive/defaultio">
    <machines>
      <machine name="yellowstone" compiler="intel" category="prealpha">
        <options>
          <option name="wallclock">2:00</option>
        </options>
      </machine>
      <machine name="yellowstone" compiler="intel" category="prebeta">
        <options>
          <option name="wallclock">4:00</option>
          <option name="pecount">L</option>
        </options>
      </machine>
    </machines>
  </test>
  <test name="PEA_P1" grid="f45_g37" compset="B1850R" testmods="allactive/defaultio">
    <machines>
      <machine name="hobart" compiler="intel" category="prebeta">
        <options>
          <option name="wallclock">2:00</option>
        </options>
      </machine>
      <machine name="hobart" compiler="pgi" category="prebeta">
        <options>
          <option name="wallclock">4:00</option>
          <option name="pecount">L</option>
        </options>
      </machine>
    </machines>
  </test>
  <test name="PET_PT" grid="f19_g16" compset="B1850" testmods="allactive/defaultio">
    <machines>
      <machine name="yellowstone" compiler="gnu" category="prealpha">
        <options>
          <option name="wallclock">2:00</option>
        </options>
      </machine>
    </machines>
  </test>
  <test name="PET_PT" grid="ne30_g16" compset="B1850" testmods="allactive/defaultio">
    <machines>
      <machine name="edison" compiler="intel" category="prebeta">
        <options>
          <option name="wallclock">2:00</option>
        </options>
      </machine>
    </machines>
  </test>
  <test name="PET_PT" grid="f19_g16" compset="B1850C5L40SPR" testmods="allactive/defaultio">
    <machines>
      <machine name="bluewaters" compiler="pgi" category="prebeta">
        <options>
          <option name="wallclock">2:00</option>
        </options>
      </machine>
    </machines>
  </test>
  <test name="PFS" grid="f09_g16" compset="B1850" testmods="allactive/default">
    <machines>
      <machine name="bluewaters" compiler="pgi " category="prebeta">
        <options>
          <option name="wallclock">2:00</option>
        </options>
      </machine>
      <machine name="yellowstone" compiler="intel" category="prealpha">
        <options>
          <option name="wallclock">4:00</option>
          <option name="pecount">L</option>
        </options>
      </machine>
      <machine name="yellowstone" compiler="intel" category="prebeta">
        <options>
          <option name="wallclock">4:00</option>
          <option name="pecount">L</option>
        </options>
      </machine>
    </machines>
  </test>
  <test name="PFS" grid="ne30_g16" compset="B1850" testmods="allactive/default">
    <machines>
      <machine name="yellowstone" compiler="intel " category="prealpha">
        <options>
          <option name="wallclock">2:00</option>
        </options>
      </machine>
      <machine name="yellowstone" compiler="intel " category="prebeta">
        <options>
          <option name="wallclock">4:00</option>
          <option name="pecount">L</option>
        </options>
      </machine>
    </machines>
  </test>
  <test name="PFS" grid="f09_g16" compset="B1850RG" testmods="allactive/cesm2dev01">
    <machines>
      <machine name="yellowstone" compiler="intel" category="prealpha">
        <options>
          <option name="wallclock">2:00</option>
        </options>
      </machine>
    </machines>
  </test>
  <test name="SMS_D" grid="f09_g16" compset="BHISTC5L45BGCR" testmods="allactive/defaultio">
    <machines>
      <machine name="edison" compiler="intel" category="prebeta">
        <options>
          <option name="wallclock">2:00</option>
        </options>
      </machine>
    </machines>
  </test>
  <test name="SMS_Ld5" grid="T31_g37_gl20" compset="B1850C5L45BGCRG2" testmods="allactive/cism/test_coupling">
    <machines>
      <machine name="yellowstone" compiler="intel" category="prealpha">
        <options>
          <option name="wallclock">2:00</option>
        </options>
      </machine>
      <machine name="yellowstone" compiler="intel" category="prebeta">
        <options>
          <option name="wallclock">4:00</option>
          <option name="pecount">L</option>
        </options>
      </machine>
    </machines>
  </test>
  <test name="SMS_Ld5" grid="T31_g37_gl20" compset="BC5L45BGCRG" testmods="allactive/cism/test_coupling">
    <machines>
      <machine name="hobart" compiler="nag" category="prebeta">
        <options>
          <option name="wallclock">2:00</option>
        </options>
      </machine>
    </machines>
  </test>
  <test name="SMS_Ld5" grid="f09_g16" compset="BRCP85C4L40CNRBPRP" testmods="allactive/defaultio">
    <machines>
      <machine name="edison" compiler="intel" category="prebeta">
        <options>
          <option name="wallclock">2:00</option>
        </options>
      </machine>
    </machines>
  </test>
  <test name="SMS_Ld7" grid="f09_g16" compset="B1850RG" testmods="allactive/cesm2dev01io">
    <machines>
      <machine name="yellowstone" compiler="intel" category="prealpha">
        <options>
          <option name="wallclock">2:00</option>
        </options>
      </machine>
    </machines>
  </test>
>>>>>>> 5f937031
</testlist><|MERGE_RESOLUTION|>--- conflicted
+++ resolved
@@ -1,282 +1,4 @@
 <?xml version="1.0"?>
-<<<<<<< HEAD
-<testlist>
-  <compset name="B1850">
-    <grid name="f09_g16">
-      <test name="ERI">
-        <machine compiler="pgi" testtype="prebeta" testmods="allactive/defaultio">bluewaters</machine>
-        <machine compiler="intel" testtype="prebeta" testmods="allactive/defaultio">edison</machine>
-      </test>
-      <test name="PFS">
-        <machine compiler="pgi " testtype="prebeta" testmods="allactive/default">bluewaters</machine>
-        <machine compiler="intel" testtype="prealpha" testmods="allactive/default">yellowstone</machine>
-        <machine compiler="intel" testtype="prebeta" testmods="allactive/default">yellowstone</machine>
-      </test>
-    </grid>
-    <grid name="f19_g16">
-      <test name="CME_Ld5">
-        <machine compiler="intel" testtype="prebeta" testmods="allactive/defaultio">yellowstone</machine>
-      </test>
-      <test name="ERS_E_Ld7">
-        <machine compiler="intel" testtype="prebeta" testmods="allactive/defaultio">yellowstone</machine>
-      </test>
-      <test name="ERS_Ld7">
-        <machine compiler="pgi" testtype="prebeta" testmods="allactive/defaultio">bluewaters</machine>
-        <machine compiler="intel" testtype="prealpha" testmods="allactive/defaultio">yellowstone</machine>
-      </test>
-      <test name="ERR">
-        <machine compiler="intel" testtype="prealpha" testmods="allactive/defaultio">edison</machine>
-      </test>
-      <test name="PET_PT">
-        <machine compiler="gnu" testtype="prealpha" testmods="allactive/defaultio">yellowstone</machine>
-      </test>
-    </grid>
-    <grid name="ne120_g16">
-      <test name="ERS_Ld9">
-        <machine compiler="intel" testtype="prebeta" testmods="allactive/defaultio">edison</machine>
-      </test>
-    </grid>
-    <grid name="ne30_g16">
-      <test name="ERI">
-        <machine compiler="intel" testtype="prealpha" testmods="allactive/defaultio">yellowstone</machine>
-      </test>
-      <test name="ERS_IOP_Ld7">
-        <machine compiler="gnu" testtype="prebeta" testmods="allactive/defaultio">yellowstone</machine>
-      </test>
-      <test name="ERS_Ld7">
-        <machine compiler="gnu" testtype="prealpha" testmods="allactive/defaultio">yellowstone</machine>
-        <machine compiler="gnu" testtype="prebeta" testmods="allactive/defaultio">yellowstone</machine>
-      </test>
-      <test name="PET_PT">
-        <machine compiler="intel" testtype="prebeta" testmods="allactive/defaultio">edison</machine>
-      </test>
-      <test name="PFS">
-        <machine compiler="intel " testtype="prealpha" testmods="allactive/default">yellowstone</machine>
-        <machine compiler="intel " testtype="prebeta" testmods="allactive/default">yellowstone</machine>
-      </test>
-    </grid>
-  </compset>
-  <compset name="B1850C4L45BGCRBPRP">
-    <grid name="f19_g16">
-      <test name="ERS">
-        <machine compiler="pgi" testtype="prebeta" testmods="allactive/defaultio">bluewaters</machine>
-      </test>
-    </grid>
-  </compset>
-  <compset name="B1850C4RCO2L40CNR">
-    <grid name="f19_g16">
-      <test name="ERS_Ld7">
-        <machine compiler="pgi" testtype="prebeta" testmods="allactive/defaultio">bluewaters</machine>
-      </test>
-    </grid>
-  </compset>
-  <compset name="B1850C5L40SPR">
-    <grid name="f19_g16">
-      <test name="PET_PT">
-        <machine compiler="pgi" testtype="prebeta" testmods="allactive/defaultio">bluewaters</machine>
-      </test>
-    </grid>
-  </compset>
-  <compset name="B1850C5L45BGCR">
-    <grid name="T31_g37">
-      <test name="ERS_Ld5">
-        <machine compiler="intel" testtype="prealpha" testmods="allactive/cism/test_coupling">yellowstone</machine>
-      </test>
-    </grid>
-    <grid name="ne120_g16">
-      <test name="ERS_Ld9">
-        <machine compiler="pgi" testtype="prebeta" testmods="allactive/defaultio">bluewaters</machine>
-      </test>
-    </grid>
-  </compset>
-  <compset name="B1850C5L45BGCRG2">
-    <grid name="T31_g37_gl20">
-      <test name="SMS_Ld5">
-        <machine compiler="intel" testtype="prealpha" testmods="allactive/cism/test_coupling">yellowstone</machine>
-        <machine compiler="intel" testtype="prebeta" testmods="allactive/cism/test_coupling">yellowstone</machine>
-      </test>
-    </grid>
-  </compset>
-  <compset name="B1850C5WCCML45CNR">
-    <grid name="f19_g16">
-      <test name="ERS_Ld7">
-        <machine compiler="intel" testtype="prebeta" testmods="allactive/defaultio">yellowstone</machine>
-      </test>
-    </grid>
-  </compset>
-  <compset name="B1850R">
-    <grid name="f09_g16">
-      <test name="NOC">
-        <machine compiler="intel" testtype="prealpha" testmods="allactive/defaultio">yellowstone</machine>
-        <machine compiler="intel" testtype="prebeta" testmods="allactive/defaultio">yellowstone</machine>
-      </test>
-    </grid>
-    <grid name="f19_g16">
-      <test name="ERR_N3">
-        <machine compiler="intel" testtype="prebeta" testmods="allactive/defaultio">edison</machine>
-        <machine compiler="intel" testtype="prealpha" testmods="allactive/defaultio">yellowstone</machine>
-      </test>
-    </grid>
-    <grid name="f45_g37">
-      <test name="PEA_P1">
-        <machine compiler="intel" testtype="prebeta" testmods="allactive/defaultio">hobart</machine>
-        <machine compiler="pgi" testtype="prebeta" testmods="allactive/defaultio">hobart</machine>
-      </test>
-    </grid>
-  </compset>
-  <compset name="B1850RG">
-    <grid name="f09_g16">
-      <test name="ERS">
-        <machine compiler="intel" testtype="prealpha" testmods="allactive/cesm2dev01io">yellowstone</machine>
-      </test>
-      <test name="PFS">
-        <machine compiler="intel" testtype="prealpha" testmods="allactive/cesm2dev01">yellowstone</machine>
-      </test>
-      <test name="SMS_Ld7">
-        <machine compiler="intel" testtype="prealpha" testmods="allactive/cesm2dev01io">yellowstone</machine>
-      </test>
-    </grid>
-  </compset>
-  <compset name="B1850RW">
-    <grid name="f19_g16">
-      <test name="ERS">
-        <machine compiler="intel" testtype="prealpha" testmods="allactive/defaultio">yellowstone</machine>
-      </test>
-    </grid>
-  </compset>
-  <compset name="B1850W">
-    <grid name="f09_g16">
-      <test name="ERS">
-        <machine compiler="pgi" testtype="prealpha" testmods="allactive/defaultio">bluewaters</machine>
-        <machine compiler="cray" testtype="prealpha" testmods="allactive/defaultio">edison</machine>
-        <machine compiler="intel" testtype="prealpha" testmods="allactive/defaultio">yellowstone</machine>
-      </test>
-    </grid>
-  </compset>
-  <compset name="BC4FCHML40CNR">
-    <grid name="f19_g16">
-      <test name="ERS_Ld7">
-        <machine compiler="intel" testtype="prebeta" testmods="allactive/defaultio">yellowstone</machine>
-      </test>
-    </grid>
-  </compset>
-  <compset name="BC4SSOAL40SPR">
-    <grid name="f19_g16">
-      <test name="ERS_Ld7">
-        <machine compiler="pgi" testtype="prebeta" testmods="allactive/defaultio">yellowstone</machine>
-      </test>
-    </grid>
-  </compset>
-  <compset name="BC4TMOZL40SPR">
-    <grid name="f45_g37">
-      <test name="ERS_Ld7">
-        <machine compiler="gnu" testtype="prebeta" testmods="allactive/defaultio">yellowstone</machine>
-      </test>
-    </grid>
-  </compset>
-  <compset name="BC4WCMAL40SPR">
-    <grid name="f19_g16">
-      <test name="ERS_Ld7">
-        <machine compiler="gnu" testtype="prebeta" testmods="allactive/defaultio">yellowstone</machine>
-        <machine compiler="intel" testtype="prebeta" testmods="allactive/defaultio">yellowstone</machine>
-      </test>
-    </grid>
-  </compset>
-  <compset name="BC4WTSML40SPR">
-    <grid name="f19_g16">
-      <test name="ERS_Ld7">
-        <machine compiler="pgi" testtype="prealpha" testmods="allactive/defaultio">yellowstone</machine>
-        <machine compiler="pgi" testtype="prebeta" testmods="allactive/defaultio">yellowstone</machine>
-      </test>
-    </grid>
-  </compset>
-  <compset name="BC5L45BGCR">
-    <grid name="f19_g16">
-      <test name="NCK_Ld5">
-        <machine compiler="gnu" testtype="prebeta" testmods="allactive/cism/test_coupling">yellowstone</machine>
-      </test>
-    </grid>
-  </compset>
-  <compset name="BC5L45BGCRG">
-    <grid name="T31_g37_gl20">
-      <test name="SMS_Ld5">
-        <machine compiler="nag" testtype="prebeta" testmods="allactive/cism/test_coupling">hobart</machine>
-      </test>
-    </grid>
-    <grid name="f19_g16">
-      <test name="NCK_Ld5">
-        <machine compiler="intel" testtype="prealpha" testmods="allactive/cism/test_coupling">yellowstone</machine>
-        <machine compiler="intel" testtype="prebeta" testmods="allactive/cism/test_coupling">yellowstone</machine>
-      </test>
-    </grid>
-  </compset>
-  <compset name="BHISTC5L40CNR">
-    <grid name="f19_g16">
-      <test name="ERS_N3_Ld7">
-        <machine compiler="intel" testtype="prebeta" testmods="allactive/defaultio">edison</machine>
-        <machine compiler="gnu" testtype="prealpha" testmods="allactive/defaultio">yellowstone</machine>
-        <machine compiler="gnu" testtype="prebeta" testmods="allactive/defaultio">yellowstone</machine>
-      </test>
-    </grid>
-  </compset>
-  <compset name="BHISTC5L45BGCR">
-    <grid name="f09_g16">
-      <test name="ERS_Ld7">
-        <machine compiler="pgi" testtype="prebeta" testmods="allactive/defaultio">bluewaters</machine>
-      </test>
-      <test name="SMS_D">
-        <machine compiler="intel" testtype="prebeta" testmods="allactive/defaultio">edison</machine>
-      </test>
-    </grid>
-    <grid name="f19_g16">
-      <test name="ERS_IOP_Ld7">
-        <machine compiler="pgi" testtype="prebeta" testmods="allactive/defaultio">bluewaters</machine>
-        <machine compiler="intel" testtype="prealpha" testmods="allactive/defaultio">yellowstone</machine>
-      </test>
-      <test name="ERS_N3_Ld7">
-        <machine compiler="intel" testtype="prebeta" testmods="allactive/defaultio">hobart</machine>
-      </test>
-    </grid>
-  </compset>
-  <compset name="BRCP26C4L40CNR">
-    <grid name="f09_g16">
-      <test name="ERS_PT_Ld7">
-        <machine compiler="intel" testtype="prebeta" testmods="allactive/defaultio">janus</machine>
-      </test>
-    </grid>
-  </compset>
-  <compset name="BRCP45C4L40CNRBDRD">
-    <grid name="f09_g16">
-      <test name="ERS">
-        <machine compiler="intel" testtype="prebeta" testmods="allactive/defaultio">yellowstone</machine>
-      </test>
-    </grid>
-  </compset>
-  <compset name="BRCP85C4L40CNRBPRP">
-    <grid name="f09_g16">
-      <test name="SMS_Ld5">
-        <machine compiler="intel" testtype="prebeta" testmods="allactive/defaultio">edison</machine>
-      </test>
-    </grid>
-  </compset>
-  <compset name="BRCP85C5L45BGCR">
-    <grid name="f09_g16">
-      <test name="ERS">
-        <machine compiler="intel" testtype="prebeta" testmods="allactive/defaultio">yellowstone</machine>
-      </test>
-      <test name="ERS_PT_Ld7">
-        <machine compiler="intel" testtype="prebeta" testmods="allactive/defaultio">edison</machine>
-      </test>
-    </grid>
-  </compset>
-  <compset name="E1850C5L45TEST">
-    <grid name="f19_g16">
-      <test name="ERS_Ld5">
-        <machine compiler="intel" testtype="prebeta" testmods="cice/default">yellowstone</machine>
-      </test>
-    </grid>
-  </compset>
-=======
 <testlist version="2.0">
   <test name="CME_Ld5" grid="f19_g16" compset="B1850" testmods="allactive/defaultio">
     <machines>
@@ -809,5 +531,4 @@
       </machine>
     </machines>
   </test>
->>>>>>> 5f937031
 </testlist>