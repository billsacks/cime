#
PERFOBJS=\
<<<<<<< HEAD
prim_advection_mod_base.o \
vertremap_mod_base.o \
edge_mod_base.o \
derivative_mod_base.o \
bndry_mod_base.o \
prim_advance_mod.o \
uwshcu.o
=======
prim_advection_mod.o \
edge_mod.o \
derivative_mod.o \
bndry_mod.o \
prim_advance_mod.o 
>>>>>>> 0155047c

# CLM's SatellitePhenologyMod is compiled incorrectly with intel 15.0.0 at -O2
REDUCED_OPT_OBJS=\
SatellitePhenologyMod.o

# shr_wv_sat_mod does not need to have better than ~0.1% precision, and benefits
# enormously from a lower precision in the vector functions.
REDUCED_PRECISION_OBJS=\
shr_wv_sat_mod.o

SHR_RANDNUM_FORT_OBJS=\
kissvec_mod.o \
mersennetwister_mod.o \
dSFMT_interface.o \
shr_RandNum_mod.o

SHR_RANDNUM_C_OBJS=\
dSFMT.o \
dSFMT_utils.o \
kissvec.o

ifeq ($(DEBUG),FALSE)
  $(PERFOBJS): %.o: %.F90
	  $(FC) -c $(INCLDIR) $(INCS) $(FFLAGS) $(FREEFLAGS)  -O3  -no-prec-div $<
  $(REDUCED_OPT_OBJS): %.o: %.F90
	  $(FC) -c $(INCLDIR) $(INCS) $(FFLAGS) $(FREEFLAGS)  -O1 $<
  $(REDUCED_PRECISION_OBJS): %.o: %.F90
	  $(FC) -c $(INCLDIR) $(INCS) $(FFLAGS) $(FREEFLAGS) -fimf-precision=low -fp-model fast $<
  $(SHR_RANDNUM_FORT_OBJS): %.o: %.F90
	  $(FC) -c $(INCLDIR) $(INCS) $(FFLAGS) $(FREEFLAGS) -O3 -fp-model fast -no-prec-div -no-prec-sqrt -override-limits $<
  $(SHR_RANDNUM_C_OBJS): %.o: %.c
	  $(CC) -c $(INCLDIR) $(INCS) $(CFLAGS) -O3 -fp-model fast $<
endif<|MERGE_RESOLUTION|>--- conflicted
+++ resolved
@@ -1,20 +1,10 @@
 #
 PERFOBJS=\
-<<<<<<< HEAD
-prim_advection_mod_base.o \
-vertremap_mod_base.o \
-edge_mod_base.o \
-derivative_mod_base.o \
-bndry_mod_base.o \
-prim_advance_mod.o \
-uwshcu.o
-=======
 prim_advection_mod.o \
 edge_mod.o \
 derivative_mod.o \
 bndry_mod.o \
 prim_advance_mod.o 
->>>>>>> 0155047c
 
 # CLM's SatellitePhenologyMod is compiled incorrectly with intel 15.0.0 at -O2
 REDUCED_OPT_OBJS=\
